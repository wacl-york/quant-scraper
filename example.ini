--- conflicted
+++ resolved
@@ -1,21 +1,4 @@
 [Main]
-<<<<<<< HEAD
-# Manufacturers to include in scrape. Available options are:
-# 'Aeroqual', 'AQMesh', 'Zephyr', 'QuantAQ'
-manufacturers = Aeroqual,AQMesh,Zephyr,QuantAQ
-# Example format of start and end time.
-# If not provided then defaults to midnight-midnight of previous day
-# NB: These dates are _inclusive_, so that the example below will attempt
-# to scrape data from a 48 hour period
-start_time = 2020-03-04
-end_time = 2020-03-05
-save_raw_data = true
-save_clean_data = true
-save_html_summary = true
-upload_raw_googledrive = true
-upload_clean_googledrive = true
-=======
->>>>>>> 1f275da1
 local_folder_clean_data = data/clean
 local_folder_raw_data = data/raw
 
