--- conflicted
+++ resolved
@@ -5,10 +5,7 @@
     Contains utility functions.
 """
 
-<<<<<<< HEAD
-=======
 import math
->>>>>>> c7896f3a
 import pickle
 
 class LoginError(Exception):
@@ -88,9 +85,6 @@
                                                       n_clean,
                                                       pct_clean)
         summary += measurand_str
-<<<<<<< HEAD
-    return summary
-=======
     return summary
 
 
@@ -123,5 +117,4 @@
     except TypeError:
         is_float = False
 
-    return is_float
->>>>>>> c7896f3a
+    return is_float