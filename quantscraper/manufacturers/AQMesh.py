--- conflicted
+++ resolved
@@ -7,11 +7,7 @@
 """
 
 from string import Template
-<<<<<<< HEAD
-from datetime import datetime, date, timedelta, time
-=======
 from datetime import datetime, timedelta, time
->>>>>>> 1f275da1
 import json
 import os
 import requests as re
@@ -61,26 +57,7 @@
             "referer": cfg["data_referer"],
         }
 
-<<<<<<< HEAD
-        # Convert start and end times into required format of
-        # YYYY-mm-ddTHH:mm:ss TZ:TZ
-        # Where TZ:TZ is in HH:MM format
-        # AQMesh uses [closed, open) intervals, so set start time as midnight of
-        # the start day, and end day as midnight of day AFTER required end day.
-        # Otherwise, if set end datetime to 23:59:59 of end day, then lose the
-        # 59th minute worth of data
-        timezone = cfg.get(self.name, "timezone")
-        start_str = cfg.get("Main", "start_time")
-        end_str = cfg.get("Main", "end_time")
-        start_date = date.fromisoformat(start_str)
-        end_date = date.fromisoformat(end_str)
-        start_dt = datetime.combine(start_date, time.min)
-        end_dt = datetime.combine((end_date + timedelta(days=1)), time.min)
-        start_fmt = start_dt.strftime("%Y-%m-%dT%H:%M:%S {}".format(timezone))
-        end_fmt = end_dt.strftime("%Y-%m-%dT%H:%M:%S {}".format(timezone))
-=======
         self.timezone = cfg["timezone"]
->>>>>>> 1f275da1
 
         self.data_params = {
             "CRUD": "READ",
