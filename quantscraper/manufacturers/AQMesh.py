--- conflicted
+++ resolved
@@ -7,10 +7,7 @@
 """
 
 from string import Template
-<<<<<<< HEAD
 from datetime import datetime, timedelta, time
-=======
->>>>>>> 925f472c
 import json
 import os
 import requests as re
@@ -135,8 +132,8 @@
         Args:
             - device_id (str): The ID used by the website to refer to the
                 device.
-            - start (datetime): The start of the scraping window.
-            - end (datetime): The end of the scraping window.
+            - start (date): The start of the scraping window.
+            - end (date): The end of the scraping window.
 
         Returns:
             The data stored in a hierarchical format comprising dicts and lists.
@@ -146,19 +143,14 @@
         # Convert start and end times into required format of
         # YYYY-mm-ddTHH:mm:ss TZ:TZ
         # Where TZ:TZ is in HH:MM format
-<<<<<<< HEAD
         # AQMesh uses [closed, open) intervals, so set start time as midnight of
         # the start day, and end day as midnight of day AFTER required end day.
         # Otherwise, if set end datetime to 23:59:59 of end day, then lose the
         # 59th minute worth of data
-        start_dt = datetime.combine(start_datetime, time.min)
-        end_dt = datetime.combine((end_datetime + timedelta(days=1)), time.min)
-        start_fmt = start_dt.strftime("%Y-%m-%dT%H:%M:%S {}".format(timezone))
-        end_fmt = end_dt.strftime("%Y-%m-%dT%H:%M:%S {}".format(timezone))
-=======
-        start_fmt = start.strftime("%Y-%m-%dT%H:%M:%S {}".format(self.timezone))
-        end_fmt = end.strftime("%Y-%m-%dT%H:%M:%S {}".format(self.timezone))
->>>>>>> 925f472c
+        start_dt = datetime.combine(start, time.min)
+        end_dt = datetime.combine((end + timedelta(days=1)), time.min)
+        start_fmt = start_dt.strftime("%Y-%m-%dT%H:%M:%S {}".format(self.timezone))
+        end_fmt = end_dt.strftime("%Y-%m-%dT%H:%M:%S {}".format(self.timezone))
 
         this_params = self.data_params.copy()
         this_params["UniqueId"] = this_params["UniqueId"].substitute(device=device_id)
