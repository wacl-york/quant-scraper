--- conflicted
+++ resolved
@@ -93,8 +93,8 @@
         Args:
             - device_id (str): The ID used by the website to refer to the
                 device.
-            - start (datetime): The start of the scraping window.
-            - end (datetime): The end of the scraping window.
+            - start (date): The start of the scraping window.
+            - end (date): The end of the scraping window.
 
         Returns:
             A dict with 2 attributes: 'raw' and 'final', holding the raw and
@@ -102,18 +102,10 @@
             Each of these datasets are stored as lists of dicts, with each list
             entry corresponding to a unique time-point.
         """
-<<<<<<< HEAD
         # Load start and end scraping datetimes
         start_date = start.strftime("%Y-%m-%d")
         # Notice how we add on 1 day here.
         # Although there is a "less than or equal to" filter,
-=======
-
-        start_date = start.strftime("%Y-%m-%d")
-        # Notice how we add on 1 day here.
-        # The API only allows you to filter based on dates, not datetimes.
-        # Secondly, although there is a "less than or equal to" filter,
->>>>>>> 925f472c
         # if you use ">= start_date and <= end_date" where start_date=end_date,
         # i.e. the common scenario in our usage, then it raises an error.
         # The solution is to add a day onto the end_date,
