"""
    quantscraper.manufacturers.Aeroqual.py
    ~~~~~~~~~~~~~~~~~~~~~~~~~~~~~~~~~~~~~~

    Concrete implementation of Manufacturer, representing the Aeroqual air
    quality instrumentation device manufacturer.
"""

<<<<<<< HEAD
from datetime import date
=======
>>>>>>> 925f472c
from string import Template
import csv
import os
import requests as re
from bs4 import BeautifulSoup
from quantscraper.manufacturers.Manufacturer import Manufacturer
from quantscraper.utils import LoginError, DataDownloadError, DataParseError


class Aeroqual(Manufacturer):
    """
    Inherits attributes and methods from Manufacturer along with providing
    implementations of:
        - connect()
        - scrape_device()
        - parse_to_csv()
    """

    name = "Aeroqual"

    def __init__(self, cfg, fields):
        """
        Sets up object with parameters needed to scrape data.

        Args:
            - cfg (dict): Keyword-argument properties set in the Manufacturer's
                'properties' attribute.
            - fields (list): List of dicts detailing the measurands available
                for this manufacturer and their properties.

        Returns:
            None.
        """
        self.session = None
        self.auth_url = cfg["auth_url"]
        self.select_device_url = cfg["select_device_url"]
        self.data_url = cfg["data_url"]
        self.dl_url = cfg["dl_url"]
        self.lines_skip = cfg["lines_skip"]

        # Authentication
        self.auth_params = {
            "Username": os.environ["AEROQUAL_USER"],
            "Password": os.environ["AEROQUAL_PW"],
            "RememberMe": "true",
        }
        self.auth_headers = {
            "content-type": "application/x-www-form-urlencoded",
            "connnection": "keep-alive",
            "referer": self.auth_url,
        }

        # Select device
        self.select_device_headers = {
            "connection": "keep-alive",
            "content-type": "application/json",
        }
        self.select_device_string = Template(
            "serialNumber=${device},o=York University,dc=root"
        )

        # Generate data
        self.data_headers = {
            "content-type": "application/x-www-form-urlencoded;charset=UTF-8",
            "connection": "keep-alive",
        }

        self.data_params = {
            "Period": Template("${start} to ${end}"),
            "AvgMinutes": cfg["averaging_window"],
            "IncludeJournal": cfg["include_journal"],
        }

        # Download data
        self.dl_headers = {"content-type": "text/csv"}

        super().__init__(cfg, fields)

    def connect(self):
        """
        Establishes an HTTP connection to the Aeroqual website.

        Logs in with username and password, then checks for success by parsing
        the resultant HTML page to see if the login prompt is still present,
        indicating a login failure.

        The instance attribute 'session' stores a handle to the connection,
        holding any generated cookies and the history of requests.

        Args:
            - None.

        Returns:
            None, although a handle to the connection is stored in the instance
            attribute 'session'.
        """
        self.session = re.Session()
        try:
            result = self.session.post(
                self.auth_url, data=self.auth_params, headers=self.auth_headers
            )
            result.raise_for_status()
        except re.exceptions.HTTPError as ex:
            raise LoginError("HTTP error when logging in\n{}".format(ex)) from None
        except re.exceptions.ConnectionError as ex:
            raise LoginError(
                "Connection error when logging in\n{}".format(ex)
            ) from None

        # Check for authentication
        soup = BeautifulSoup(result.text, features="html.parser")
        login_div = soup.find(id="loginContent")
        if login_div is not None:
            self.session.close()
            raise LoginError("Login failed")

    def scrape_device(self, device_id, start, end):
        """
        Downloads the data for a given device from the website.

        This process requires several HTTP requests to be made:
            - A POST call to select the device
            - A POST call to generate the data for a given time-frame
            - A GET call to obtain the data.

        Args:
            - device_id (str): The ID used by the website to refer to the
                device.
            - start (datetime): The start of the scraping window.
            - end (datetime): The end of the scraping window.

        Returns:
            A string containing the raw data in CSV format, i.e. rows are
            delimited by '\r\n' characters and columns by ','.
        """
        # Can't specify times for scraping window, just dates.
        # Will just convert datetime to date and doesn't matter too much since
        # Aeroqual treats limits as inclusive, so will scrape too much data
        # Needs to be in US format MM/DD/YYYY
        start_fmt = start.strftime("%m/%d/%Y")
        end_fmt = end.strftime("%m/%d/%Y")
        this_params = self.data_params.copy()
        this_params["Period"] = this_params["Period"].substitute(
            start=start_fmt, end=end_fmt
        )
        try:
            result = self.session.post(
                self.select_device_url,
                json=[self.select_device_string.substitute(device=device_id)],
                headers=self.select_device_headers,
            )
            result.raise_for_status()
        except re.exceptions.HTTPError as ex:
            raise DataDownloadError("Cannot select device.\n{}".format(ex)) from None
        except re.exceptions.ConnectionError as ex:
            raise DataDownloadError(
                "Connection error when selecting device.\n{}".format(ex)
            ) from None

        try:
            result = self.session.post(
                self.data_url, data=this_params, headers=self.data_headers
            )
            result.raise_for_status()
        except re.exceptions.HTTPError as ex:
            if result.status_code == re.codes["no_content"]:
                msg = "No data available for selected date range."
            else:
                msg = "Unable to generate data for selected date range."
            msg = msg + "\n" + str(ex)
            raise DataDownloadError(msg) from None
        except re.exceptions.ConnectionError as ex:
            raise DataDownloadError(
                "Connection error when generating data.\n{}".format(ex)
            ) from None

        try:
            result = self.session.get(self.dl_url, headers=self.dl_headers)
            result.raise_for_status()
        except re.exceptions.HTTPError as ex:
            raise DataDownloadError("Cannot download data\n{}".format(ex)) from None
        except re.exceptions.ConnectionError as ex:
            raise DataDownloadError(
                "Connection error when downloading data.\n{}".format(ex)
            ) from None

        raw = result.text
        return raw

    def parse_to_csv(self, raw_data):
        """
        Parses the raw data into a 2D list format.

        The raw data is already in CSV format, so it simply needs delimiting by
        carriage return to get the rows, and then separating columns by commas.

        Args:
            - raw_data (str): A string containing the raw data in CSV format,
                i.e. rows are delimited by '\r\n' characters and columns by ','.

        Returns:
            A 2D list representing the data in a tabular format, so that each
            row corresponds to a unique time-point and each column holds a
            measurand.
        """
        # Expect to get an empty row at the end due to suplerfuous carriage
        # return. Remove any trailing white-space (including CR).
        # rstrip() won't raise error if no trailing white-space
        raw_data = raw_data.rstrip()

        # Split into rows and run basic validation
        raw_lines = raw_data.split("\r\n")

        if len(raw_lines) < self.lines_skip:
            raise DataParseError(
                "Fewer lines ({}) available than expected number of headers ({})".format(
                    len(raw_lines), self.lines_skip
                )
            )

        header_removed = raw_lines[self.lines_skip :]
        if len(header_removed) == 0:
            raise DataParseError("Have no rows of data available.")

        # Parse into CSV. reader returns generator so turn into list
        data = csv.reader(header_removed, delimiter=",")
        data = [row for row in data]

        # Check have consistent number of columns.
        # Only test have > 1 column as unsure what would be expected number, but
        # can be fairly sure that just 1 column is a sign something's gone wrong
        ncols = [len(row) for row in data]
        unique_ncols = set(ncols)
        if len(unique_ncols) > 1:
            raise DataParseError(
                "Rows have differing number of columns: {}.".format(unique_ncols)
            )
        if ncols[0] == 1:
            raise DataParseError("Rows only have 1 column.")

        return data<|MERGE_RESOLUTION|>--- conflicted
+++ resolved
@@ -6,10 +6,6 @@
     quality instrumentation device manufacturer.
 """
 
-<<<<<<< HEAD
-from datetime import date
-=======
->>>>>>> 925f472c
 from string import Template
 import csv
 import os
@@ -138,8 +134,8 @@
         Args:
             - device_id (str): The ID used by the website to refer to the
                 device.
-            - start (datetime): The start of the scraping window.
-            - end (datetime): The end of the scraping window.
+            - start (date): The start of the scraping window.
+            - end (date): The end of the scraping window.
 
         Returns:
             A string containing the raw data in CSV format, i.e. rows are
