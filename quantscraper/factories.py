--- conflicted
+++ resolved
@@ -40,12 +40,9 @@
         "QuantAQ": MyQuantAQ,
         "Modulair": Modulair,
         "PurpleAir": PurpleAir,
-<<<<<<< HEAD
         "Kunak": Kunak,
-=======
         "Vortex": Vortex,
         "SouthCoastScience": SouthCoastScience,
->>>>>>> e6f5f2c9
         "AURN": AURN,
     }
     try:
