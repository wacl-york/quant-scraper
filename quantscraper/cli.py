--- conflicted
+++ resolved
@@ -359,34 +359,12 @@
         each manufacturer. The 2D list represents tabular data, where the
         outer-most dimension is a row and the inner-most a column.
     """
-<<<<<<< HEAD
-=======
-    # Give each column 11 chars, should be sufficient
-    # Only display the number of columns that within the
-    # specified maximum width at a time
-    # TODO These params should be in config
-    column_width = 13
-    max_screen_width = 110
-    max_cols = math.floor(max_screen_width / column_width)
-
-    output = []
-    output.append("+" * 80)
-    output.append("Summary")
-    output.append("-" * 80)
-
->>>>>>> 8f25ae1c
     tables = []
     for manu in summaries:
         avail_devices = [(d, v) for d, v in manu["devices"].items() if v is not None]
 
         if len(avail_devices) > 0:
-<<<<<<< HEAD
             manu_rows = []
-=======
-            n_subtables = 0
-            full_header = []
-            full_rows = []
->>>>>>> 8f25ae1c
             # Obtain number of expected recordings
             exp_recordings = manu["frequency"] * 24
 
@@ -398,7 +376,6 @@
             measurands.insert(0, "Location")
             measurands.insert(1, "timestamp")
 
-<<<<<<< HEAD
             # Device ID isn't stored in measurands
             col_names = ["Device ID"] + [
                 "Timestamps" if col == "timestamp" else col for col in measurands
@@ -632,83 +609,6 @@
 
             # Table end horizontal line
             output.append("-" * len(header_row))
-=======
-            # Iterate through all possible columns to be tabulated
-            # only displaying 'max_cols' in a row
-            while len(measurands) > 0:
-                n_subtables += 1
-
-                row_measurands = measurands[:max_cols]
-                # Device ID isn't stored in measurands
-                n_cols = len(row_measurands) + 1
-                col_names = ["Device ID"] + [
-                    "Timestamps" if col == "timestamp" else col
-                    for col in row_measurands
-                ]
-
-                # Rows are organised into same width '|' delimited cols
-                # With 2 additional bars around  device ID
-                row_format = "{:>{}}|" * n_cols
-
-                # Format and log header with horizontal lines above and below
-                # Next 2 lines form zip of (col1, col_width, col2, col_width...)
-                header_vals = zip(col_names, [column_width] * n_cols)
-                header_vals = [item for sublist in header_vals for item in sublist]
-                header_row = row_format.format(*header_vals)
-                output.append("-" * len(header_row))
-                output.append(header_row)
-                output.append("-" * len(header_row))
-
-                # On sub-tables after the first, don't need the Device ID (index
-                # 0) header again
-                if n_subtables == 1:
-                    full_header.extend(col_names)
-                else:
-                    full_header.extend(col_names[1:])
-
-                # Print one device on each row
-                for i, device in enumerate(avail_devices):
-                    # Form a list with device ID + measurements in same order as
-                    # column header
-                    row = [device[0]]
-                    num_timestamps = device[1]["timestamp"]
-                    for m in row_measurands:
-                        n_clean = device[1][m]
-                        if m == "timestamp":
-                            try:
-                                pct = n_clean / exp_recordings * 100
-                            except ZeroDivisionError:
-                                pct = 0
-                            col = "{} ({:.0f}%)".format(n_clean, pct)
-                        elif m == "Location":
-                            col = str(n_clean)
-                        else:
-                            try:
-                                pct = n_clean / num_timestamps * 100
-                            except ZeroDivisionError:
-                                pct = 0
-                            col = "{} ({:.0f}%)".format(n_clean, pct)
-                        row.append(col)
-                    # Print row to log, again using zip to get flat list of
-                    # [val1, col_width, val2, col_width, ...]
-                    row_vals = zip(row, [column_width] * n_cols)
-                    row_vals = [item for sublist in row_vals for item in sublist]
-                    output.append(row_format.format(*row_vals))
-
-                    # On sub-tables after the first, don't need the Device ID (index
-                    # 0) header again
-                    if n_subtables == 1:
-                        full_rows.append(row)
-                    else:
-                        full_rows[i].extend(row[1:])
-
-                # Now have gone through all devices, can remove these columns
-                for m in row_measurands:
-                    measurands.remove(m)
-
-                # Table end horizontal line
-                output.append("-" * len(header_row))
->>>>>>> 8f25ae1c
 
             # Save manufacturer table
             manu_table = []
@@ -961,15 +861,11 @@
                     "text/csv",
                 )
 
-<<<<<<< HEAD
     # Summarise number of clean measurands into tabular format
     summary_tables = summarise_run(summaries)
 
     # Output table to screen
     ascii_summary = generate_ascii_summary(man_strings, summary_tables)
-=======
-    full_summary, tables = summarise_run(summaries)
->>>>>>> 8f25ae1c
     # Print summary to log and stdout
     for line in ascii_summary:
         logging.info(line)
@@ -978,17 +874,9 @@
 
     # TODO:
     # add tests and error handling
-<<<<<<< HEAD
     # Should this be in big helper function?
 
     # Add HTML summary if requested
-=======
-    # Refactor summarise_run this to be a function that firstly generates tabular (Python
-    #   list) summary, with 2 separate functions: one to form into ASCII
-    #   table and the other in HTML
-    # Should this be in big helper function?
-
->>>>>>> 8f25ae1c
     if cfg.getboolean("Main", "save_html_summary"):
         email_template_fn = cfg.get("HTMLSummary", "email_template")
         manufacturer_template_fn = cfg.get("HTMLSummary", "manufacturer_template")
@@ -1012,11 +900,7 @@
         manufacturer_template = string.Template(manufacturer_template_raw)
 
         email_html = generate_html_summary(
-<<<<<<< HEAD
             man_strings, summary_tables, email_template, manufacturer_template, styles
-=======
-            man_strings, tables, email_template, manufacturer_template, styles
->>>>>>> 8f25ae1c
         )
 
         fn = cfg.get("HTMLSummary", "filename")
