#!/usr/bin/env python3
"""
    cli.py
    ~~~~~~

    Main scraper script that collects data from each of the four manufacturers.
    By default it obtains all data from midnight to the following midnight of
    the previous day.  This behaviour can be changed in the config.ini file,
    which is also where credentials are stored.
"""

import logging
import argparse
import os
import sys
<<<<<<< HEAD
=======
import json
>>>>>>> 925f472c
import math
import re
from datetime import date, timedelta, datetime, time
import traceback
from dotenv import load_dotenv

import quantscraper.utils as utils
from quantscraper.factories import setup_manufacturers

CONFIG_FN = "config.ini"


def setup_loggers(logfn=None):
    """
    Configures loggers.

    By default, the error log is printed to standard out,
    although it can be saved to file in addition.

    Args:
        - logfn (str, optional): File to save log to. If None then doesn't write log to file.

    Returns:
        None. the logger is accessed by the global module `logging`.
    """
    root_logger = logging.getLogger()
    root_logger.setLevel(logging.INFO)
    log_fmt = logging.Formatter(
        "%(asctime)-8s:%(levelname)s: %(message)s", datefmt="%Y-%m-%d,%H:%M:%S"
    )
    cli_logger = logging.StreamHandler()
    cli_logger.setFormatter(log_fmt)
    root_logger.addHandler(cli_logger)

    if not logfn is None:
        if os.path.isfile(logfn):
            raise utils.SetupError(
                ("Log file {} already exists. " "Halting execution.").format(logfn)
            )
        file_logger = logging.FileHandler(logfn)
        file_logger.setFormatter(log_fmt)
        root_logger.addHandler(file_logger)


def parse_args():
    """
    Parses CLI arguments to the script.

    Args:
        - None

    Returns:
        An argparse.Namespace object.
    """
    parser = argparse.ArgumentParser(description="QUANT scraper")
    parser.add_argument(
        "--devices",
        metavar="DEVICE1 DEVICE2 ... DEVICEN",
        nargs="+",
        help="Specify the device IDs to include in the scraping. If not provided then all the devices specified in the configuration file are scraped.",
    )

    parser.add_argument(
        "--start",
        metavar="DATE",
        help="The earliest time to download data for. Must be a valid ISO datetime such as YYYY-mm-ddTHH:MM:SS, where T is the literal character. See documentation for datetime.fromisoformat for specifics. Defaults to midnight of the previous day.",
    )

    parser.add_argument(
        "--end",
        metavar="DATE",
        help="The earliest time to download data for. Must be a valid ISO datetime such as YYYY-mm-ddTHH:MM:SS, where T is the literal character. See documentation for datetime.fromisoformat for specifics. Defaults to 1 second before midnight of the current day.",
    )

    parser.add_argument(
        "--save-raw",
        action="store_true",
        help="Saves raw data to local file storage. Required in order to later upload to GoogleDrive.",
    )

    parser.add_argument(
        "--save-clean",
        action="store_true",
        help="Saves clean data to local file storage. Required in order to later upload to GoogleDrive.",
    )
<<<<<<< HEAD

    parser.add_argument(
        "--upload-raw",
        action="store_true",
        help="Uploads raw data to Google Drive. Data must be either already available locally, or saved during the run with the save-raw flag.",
    )

    parser.add_argument(
        "--upload-clean",
        action="store_true",
        help="Uploads clean data to Google Drive. Data must be either already available locally, or saved during the run with the save-clean flag.",
    )

    parser.add_argument(
        "--html",
        metavar="FN",
        help="A filename to save an HTML summary to. If not provided then no HTML summary is produced.",
    )

=======

    parser.add_argument(
        "--upload-raw",
        action="store_true",
        help="Uploads raw data to Google Drive. Data must be either already available locally, or saved during the run with the save-raw flag.",
    )

    parser.add_argument(
        "--upload-clean",
        action="store_true",
        help="Uploads clean data to Google Drive. Data must be either already available locally, or saved during the run with the save-clean flag.",
    )

    parser.add_argument(
        "--html",
        metavar="FN",
        help="A filename to save an HTML summary to. If not provided then no HTML summary is produced.",
    )

>>>>>>> 925f472c
    args = parser.parse_args()
    return args


def setup_scraping_timeframe(start=None, end=None):
    """
    Sets up the scraping timeframe for the scraping run.

    By default, this function sets the window from midnight of the day prior to
    the script being executed, to 1 second before the following midnight.
    I.e. if the script is run at 2020-01-08 15:36:00, then the default scraping
    window is between 2020-01-07 00:00:00 and 2020-01-07 23:59:59.

    Args:
        - start (str, optional): The start of the scraping window, formatted as
            a valid ISO datetime. Defaults to midnight of the previous day.
        - end (str, optional): The end of the scraping window, formatted as
            a valid ISO datetime. Defaults to 1 second before midnight of the
            current day.

    Returns:
        A tuple containg the (start, end) limits of the scraping window, stored
        as datetime objects.
    """
    error_msg = "Unable to parse {} as date in YYYY-mm-dd format."

    yesterday = date.today() - timedelta(days=1)

    if start is None:
        start = datetime.combine(yesterday, time.min).isoformat()

    if end is None:
        end = datetime.combine(yesterday, time.max).isoformat()

    # Parse strings as datetime objects
    try:
        start_dt = datetime.fromisoformat(start)
    except ValueError:
        raise utils.TimeError(error_msg.format(input=start, url=docs_url)) from None
    try:
        end_dt = datetime.fromisoformat(end)
    except ValueError:
        raise utils.TimeError(error_msg.format(input=end, url=docs_url)) from None

    if start_dt >= end_dt:
        raise utils.TimeError(
            "Start date must be earlier than end date. ({} - {})".format(start, end)
        )

    return (start_dt, end_dt)
<<<<<<< HEAD


=======


>>>>>>> 925f472c
def scrape(manufacturer, start, end):
    """
    Scrapes data for all devices belonging to a manufacturer.

    Args:
        - manufacturer (Manufacturer): Instance of a sub-class of Manufacturer.
        - start (datetime): The start of the scraping window.
        - end (datetime): The end of the scraping window.

    Returns:
        None, updates the raw_data attribute of a Device if the download is
        successful.
    """
    for device in manufacturer.devices:
        try:
            device.raw_data = manufacturer.scrape_device(device.web_id, start, end)
            logging.info("Download successful for device {}.".format(device.device_id))
        except utils.DataDownloadError:
            logging.error(
                "Unable to download data for device {}.".format(device.device_id)
            )
            logging.error(traceback.format_exc())
            device.raw_data = None


def process(manufacturer):
    """
    For each device belonging to a manufacturer, the raw JSON data is parsed
    into CSV format, before running a data cleaning proecedure to store only
    valid floating point values.

    Updates the Device.clean_data attribute if the CSV parse and
    subsequent QA validation procedures are successful.

    Args:
        - manufacturer (Manufacturer): Instance of a sub-class of Manufacturer.

    Returns:
        A dictionary summarising how many recordings are available for each
        device. Has the keys:
          - 'manufacturer': Provides manufacturer name as a string
          - 'devices': A further dict mapping
              {device_id: num_available_timepoints},
              where num_available_timepoints is a secondary dictionary mapping
              {measurand: # clean samples}.
              If a device has no available recordings then this value is None.
    """
    summary = {"manufacturer": manufacturer.name, "devices": {}}
    for device in manufacturer.devices:
        devid = device.device_id

        # Default number of clean values is 0, useful for instances where
        # there is an error in validating the data.
        # Duplicated 2 lines of code with manufacturer.validate_data(), but
        # can't a better way of handling it.
        # If obtained this from manufacturer.validate_data() then it would
        # mean that:
        # a) Have to call manufacturer.validate_data() for every device,
        #    even those that didn't have any raw data downloaded or CSV
        #    parsed failed.
        # b) validate_data() wouldn't be able to raise errors as would
        # instead return this default empty count dict.
        # This would mean either lose out on informative error messages,
        # or having to log errors from with manufacturer.validate_data(),
        # and I would rather keep logging outside of library code
        summary["devices"][devid] = {m["id"]: 0 for m in manufacturer.measurands}
        summary["devices"][devid]["timestamp"] = 0

        if device.raw_data is None:
            continue

        try:
            csv_data = manufacturer.parse_to_csv(device.raw_data)
            if len(csv_data) > 1:
                logging.info("Parse into CSV successful for device {}.".format(devid))
            else:
                logging.error(
                    "No time-points have been found in the parsed CSV for device {}.".format(
                        devid
                    )
                )
                continue

        except utils.DataParseError as ex:
            logging.error(
                "Unable to parse data into CSV for device {}: {}".format(devid, ex)
            )
            continue

        try:
            clean_data, measurand_summary = manufacturer.validate_data(csv_data)

            if len(clean_data) <= 1:
                logging.error(
                    "No clean measurements were found in the parsed CSV for {}.".format(
                        devid
                    )
                )
                continue

            # Success, at least 1 clean measurement has been found
            device.clean_data = clean_data
            summary["devices"][devid] = measurand_summary

        except utils.ValidateDataError as ex:
            logging.error("Data validation error for device {}: {}".format(devid, ex))

    return summary


def save_data(manufacturer, folder, day, data_type):
    """
    Iterates through all a manufacturer's devices and saves their raw or clean data to disk.

    Uses the following template filename:

    <manufacturer_name>_<deviceid>_<start_timeframe>_<end_timeframe>.<json/csv>

    Args:
        - manufacturer (Manufacturer): Instance of Manufacturer.
        - folder (str): Directory where files should be saved to.
        - day (str): Today's date, in YYYY-MM-DD format.
        - data_type (str): Either 'raw' or 'clean' to indicate which data is being
            saved.

    Returns:
        List of filenames that were successfully saved.
    """
    fns = []

    if data_type == "clean":
        fn_template = utils.CLEAN_DATA_FN
        get_data = lambda x: x.clean_data
        saving_function = utils.save_csv_file
    elif data_type == "raw":
        fn_template = utils.RAW_DATA_FN
        get_data = lambda x: x.raw_data
        saving_function = utils.save_json_file
    else:
        raise utils.DataSavingError("Unknown data type '{}'.".format(data_type))

    if not os.path.isdir(folder):
        raise utils.DataSavingError(
            "Folder {} doesn't exist, cannot save raw data.".format(folder)
        )

    for device in manufacturer.devices:
        out_fn = fn_template.substitute(
            man=manufacturer.name, device=device.device_id, day=day
        )

        data = get_data(device)
        if data is None:
            continue

        full_path = os.path.join(folder, out_fn)
        logging.info("Writing file: {}".format(full_path))
        try:
            saving_function(data, full_path)
            fns.append(full_path)
        except utils.DataSavingError as ex:
            logging.error("Unable to save file: {}".format(ex))

    return fns


def upload_data_googledrive(service, fns, folder_id, mime_type):
    """
    Uploads a number of files of the same type to a single GoogleDrive folder.

    Args:
        service (googleapiclient.discovery.Resource): Handle to GoogleAPI.
        fns (list): A list of full filepaths to the files to be uploaded.
        folder_id (str): The GoogleDrive ID of the target folder.
        mime_type (str): The MIME type of the files.

    Returns:
        None, uploads files as a side-effect.
    """
    if fns is None:
        logging.error(
            "No filenames found. Cannot upload files to Google Drive without saving them locally first. Ensure that option Main.save_<raw/clean>_data is 'true'."
        )
        return

    for fn in fns:
        try:
            logging.info("Uploading file {} to folder {}...".format(fn, folder_id))
            utils.upload_file_google_drive(service, fn, folder_id, mime_type)
            logging.info("Upload successful.")
        except utils.DataUploadError:
            logging.error("Error in upload")
            logging.error(traceback.format_exc())
            continue


def tabular_summary(summaries):
    """
    Generates a tabular summary of the run showing the number and % of available
    valid recordings for each measurand.

    Args:
        summaries (list): A list of dictionaries, with each entry storing
            information about a different manufacturer.
            Each dictionary summarises how many recordings are available for each
            device. Has the keys:
              - 'manufacturer': Provides manufacturer name as a string
              - 'devices': A further dict mapping {device_id : num_available_timepoints}
                If a device has no available recordings then the value is None.

    Returns:
        A dict, where each entry corresponds to a 2D list indexed by
        manufacturer name. The 2D list represents tabular data for the
        corresponding manufacturer, where the outer-most dimension is a row
        and the inner-most is a column.
    """
    tables = {}
    for manu in summaries:
        avail_devices = [(d, v) for d, v in manu["devices"].items() if v is not None]

        if len(avail_devices) > 0:
            manu_rows = []
            # Obtain number of expected recordings
            try:
                exp_recordings = manu["frequency"] * 24
            except KeyError:
                exp_recordings = None

            # Get header row for table, with timestamp, location first then alphabetically
            measurands = list(set([k for dev in avail_devices for k in dev[1].keys()]))
            try:
                measurands.remove("timestamp")
            except ValueError:
                pass
            try:
                measurands.remove("Location")
            except ValueError:
                pass
            measurands.sort()
            measurands.insert(0, "Location")
            measurands.insert(1, "timestamp")

            # Device ID isn't stored in measurands
            col_names = ["Device ID"] + [
                "Timestamps" if col == "timestamp" else col for col in measurands
            ]

            # Print one device on each row
            for device in avail_devices:
                # Form a list with device ID + measurements in same order as
                # column header
                row = [device[0]]

                for m in measurands:
                    try:
                        n_clean = device[1][m]
                    except KeyError:
                        n_clean = ""

                    # Value is number of clean entries, except for Location
                    # entry which is a string ('York')
                    if m == "Location":
                        col = str(n_clean)
                    else:
                        try:
                            pct = n_clean / exp_recordings * 100
                        except ZeroDivisionError:
                            pct = 0
                        except TypeError:
                            pct = None

                        if pct is not None:
                            col = "{} ({:.0f}%)".format(n_clean, pct)
                        else:
                            col = str(n_clean)

                    row.append(col)

                manu_rows.append(row)

            # Save manufacturer table
            manu_table = [col_names]
            manu_table.extend(manu_rows)
            tables[manu["manufacturer"]] = manu_table

    return tables


def generate_ascii_summary(tables, column_width=13, max_screen_width=100):
    """
    Generates an plain-text ASCII summary of the data availability table.

    If there is too much data to fit onto the screen at once (using
    max_screen_width argument), then the table is split into sub-tables,
    each fitting within the desired screen width.

    Args:
        - tables (dict): Each entry corresponds to a 2D list indexed by
            manufacturer name. The 2D list represents tabular data for the
            corresponding manufacturer, where the outer-most dimension is a row
            and the inner-most is a column.
        - column_width (int): Column width in spaces.
        - max_screen_width (int): Maximum horizontal space to use in spaces.

    Returns:
        A list of strings, where each entry is a new line.
    """
    # Currently the code calling this function doesn't set column_width or
    # max_screen_width so they use the defaults. These values could be set from
    # the config file instead, although I don't think this will be that useful
    # so haven't implemented it
    max_cols = math.floor(max_screen_width / column_width)

    output = []
    output.append("+" * 80)
    output.append("Summary")
    output.append("-" * 80)

    for manufacturer, manu_table in tables.items():
        output.append(manufacturer)
        output.append("~" * len(manufacturer))

        # +/- 1 dotted everywhere are related to Device ID, as need to display
        # this column on every subtable, as well as usual counting <-> 0-index
        # transforms
        num_measurands = len(manu_table[0]) - 1
        cur_min_col = 1
        while num_measurands > 0:
            num_measurands_subtable = min(max_cols - 1, num_measurands)
            cur_max_col = cur_min_col + num_measurands_subtable - 1
            row_format = "||{:>{}}||" + "{:>{}}|" * num_measurands_subtable

            # Headers
            col_names = [manu_table[0][0]] + manu_table[0][
                cur_min_col : (cur_max_col + 1)
            ]
            header_vals = zip(col_names, [column_width] * (num_measurands_subtable + 1))
            header_vals = [item for sublist in header_vals for item in sublist]
            header_row = row_format.format(*header_vals)
            output.append("-" * len(header_row))
            output.append(header_row)
            output.append("-" * len(header_row))

            # Rows
            for raw_row in manu_table[1:]:
                row = [raw_row[0]] + raw_row[cur_min_col : (cur_max_col + 1)]
                row_vals = zip(row, [column_width] * (num_measurands_subtable + 1))
                row_vals = [item for sublist in row_vals for item in sublist]
                output.append(row_format.format(*row_vals))

            # Update counters for next sub-table
            num_measurands -= num_measurands_subtable
            cur_min_col = cur_max_col + 1

            # Table end horizontal line
            output.append("-" * len(header_row))

    # Summary end horizontal line
    output.append("+" * 80)

    return output


def generate_manufacturer_html(template, manufacturer, table, **kwargs):
    """
    Builds HTML summarising a manufacturer's device status.

    Args:
        template (str): The HTML template of the manufacturer section.
          Formatted as Python string.Template(), with $placeholder tags.
          Expects 3 placeholders:
              - manufacturer: Manufacturer name
              - header: Table header inside <tr> tags, so needs list of <th>.
              - body: Table body inside <tbody> tags, so needs <tr> and <td>
                tags.
        manufacturer (str): Manufacturer name.
        table (list): Python 2D list containing table contents. First entry is
            the headers, and all subsequent entries are rows.
        kwargs:
            CSS styling parameters.
            'th_style': Default style to apply to th tags.
            'td_style': Default style to apply to td tags.
            'pass_colour': Background colour for cells with 100% availability.
            'fail_colour': Background colour for cells with 0% availability.
            'warning_colour': Background colour for cells with <100% but >0% availability.

    Returns:
        A string containing HTML representing this manufacturer section.
    """
    header = table[0]
    body = table[1:]

    # Extract each cell and replace with <th> tags
    head_tags = "\n".join(
        ["<th style='{}'>{}</th>".format(kwargs["th_style"], val) for val in header]
    )
    row_tags = []
    for row in body:
        column_tags = []
        for cell in row:
            cell_style = kwargs["td_style"]

            # Add background colour formatting if cell contains a % availability
            pct_search = re.search("\(([0-9]+)\%\)", cell)
            if pct_search:
                raw_pct = pct_search.group(1)

                # Floats can be parsed as ints in Python
                # Saves having to write is_int() function
                if utils.is_float(raw_pct):
                    pct = int(raw_pct)
                else:
                    pct = -1

                if pct == 100:
                    cell_colour = kwargs["pass_colour"]
                elif pct == 0:
                    cell_colour = kwargs["fail_colour"]
                elif pct > 0 and pct < 100:
                    cell_colour = kwargs["warning_colour"]
                else:
                    cell_colour = "#ffffff"

                cell_style = cell_style + "background-color: {};".format(cell_colour)

            column_tags.append("<td style='{}'>{}</td>".format(cell_style, cell))

        row_tags.append("<tr>{}</tr>".format("\n".join(column_tags)))
    body_tags = "\n".join(row_tags)
    try:
        output = template.substitute(
            manufacturer=manufacturer, header=head_tags, body=body_tags
        )
    except ValueError:
        logging.error("Cannot fill manufacturer template placeholders.")
        output = template.template
    return output


def generate_html_summary(
    tables, email_template, manufacturer_template, manufacturer_styles
):
    """
    Generates an HTML document summarising the device availability from the
    scraping run.

    Fills in a relatively empty HTML document template with a section
    corresponding to each manufacturer included in the scraping run.

    Calls generate_manufacturer_summary() for each manufacturer and stitches
    these HTML snippets into the main document template.

    Args:
        - tables (dict): Each entry corresponds to a 2D list indexed by
            manufacturer name. The 2D list represents tabular data for the
            corresponding manufacturer, where the outer-most dimension is a row
            and the inner-most is a column.
        - email_template (str): The HTML template of the whole document.
          Formatted as Python string.Template(), with $placeholder tags.
          Expect 1 placeholder:
              - summary: Whatever HTML markup is going to consitute the body of
              this document. This placeholder is located inside a <div>, which
              is directly inside the <body> tags.
        - manufacturer_template (str): The HTML template of the manufacturer section.
        - manufacturer styles (dict): Various CSS settings to pass to
            generate_manufacturer_summary().

    Returns:
        A string containing a fully completed HTML document.
    """
    # Build HTML for each manufacturer section
    manufacturer_sections = [
        generate_manufacturer_html(
            manufacturer_template, manu, tab, **manufacturer_styles
        )
        for manu, tab in tables.items()
    ]
    manufacturer_html = "\n".join(manufacturer_sections)

    # Fill in email template
    try:
        email_html = email_template.substitute(summary=manufacturer_html)
    except ValueError:
        logging.error("Cannot fill email template placeholders.")
        email_html = email_template.template

    return email_html


def main():
    """
    Entry point into the script.

    Args:
        - None

    Returns: None.
    """
    # This sets up environment variables if they are explicitly provided in a .env
    # file. If system env variables are present (as they will be in production),
    # then it doesn't overwrite them
    load_dotenv()

    # Setup logging, which for now just logs to stderr
    try:
        setup_loggers()
    except utils.SetupError:
        logging.error("Error in setting up loggers.")
        logging.error(traceback.format_exc())
        logging.error("Terminating program")
        sys.exit()

    # Parse args and config file
    args = parse_args()

    try:
        cfg = utils.setup_config(CONFIG_FN)
    except utils.SetupError:
        logging.error("Error in setting up configuration properties")
        logging.error(traceback.format_exc())
        logging.error("Terminating program")
        sys.exit()

    try:
        device_config = utils.load_device_configuration()
    except utils.SetupError as ex:
        logging.error("Cannot load device configuration: {}.".format(ex))
        sys.exit()

    start_time, end_time = setup_scraping_timeframe(args.start, args.end)

    manufacturers = setup_manufacturers(device_config["manufacturers"], args.devices)

    # Store device availability summary for each manufacturer
    summaries = []

    for manufacturer in manufacturers:
        logging.info("Manufacturer: {}".format(manufacturer.name))

        try:
            logging.info("Attempting to connect...")
            manufacturer.connect()
            logging.info("Connection established")
        except utils.LoginError:
            logging.error(
                "Cannot establish connection to {}.".format(manufacturer.name)
            )
            logging.error(traceback.format_exc())
            continue

        logging.info("Downloading data from all devices:")
        scrape(manufacturer, start_time, end_time)
        logging.info("Processing raw data for all devices:")
        man_summary = process(manufacturer)

        # Add device location and recording rate so can be displayed in summary
        # table
        for device in manufacturer.devices:
            if man_summary["devices"][device.device_id] is not None:
                man_summary["devices"][device.device_id]["Location"] = device.location
        man_summary["frequency"] = manufacturer.recording_frequency
        summaries.append(man_summary)

        # Get start time date for naming output files
<<<<<<< HEAD
        start_dt = datetime.fromisoformat(cfg.get("Main", "start_time"))
        # TODO Use start_end unless have start == end
        start_fmt = start_dt.strftime("%Y-%m-%d")
=======
        start_fmt = start_time.strftime("%Y-%m-%d")
>>>>>>> 925f472c

        if args.save_raw:
            logging.info("Saving raw data from all devices:")
            raw_fns = save_data(
                manufacturer,
                cfg.get("Main", "local_folder_raw_data"),
                start_fmt,
                "raw",
            )

        if args.save_clean:
            logging.info("Saving cleaned CSV data from all devices:")
            clean_fns = save_data(
                manufacturer,
                cfg.get("Main", "local_folder_clean_data"),
                start_fmt,
                "clean",
            )

        if args.upload_raw or args.upload_clean:
            try:
                service = utils.auth_google_api(cfg.get("GoogleAPI", "credentials_fn"))
            except utils.GoogleAPIError:
                logging.error("Cannot connect to Google API.")
                logging.error(traceback.format_exc())
                break

            if args.upload_raw:
                logging.info("Uploading raw data to Google Drive:")
                upload_data_googledrive(
                    service, raw_fns, cfg.get("GoogleAPI", "raw_data_id"), "text/json"
                )

            if args.upload_clean:
                logging.info("Uploading clean CSV data to Google Drive:")
                upload_data_googledrive(
                    service,
                    clean_fns,
                    cfg.get("GoogleAPI", "clean_data_id"),
                    "text/csv",
                )

    # Summarise number of clean measurands into tabular format
    summary_tables = tabular_summary(summaries)

    # Output table to screen
    ascii_summary = generate_ascii_summary(summary_tables)
    # Print summary to log and stdout
    for line in ascii_summary:
        logging.info(line)
    for line in ascii_summary:
        print(line)

    # Add HTML summary if requested
    if args.html is not None:

        # Load both templates
        email_template_fn = cfg.get("HTMLSummary", "email_template")
        manufacturer_template_fn = cfg.get("HTMLSummary", "manufacturer_template")

        try:
            email_template = utils.load_html_template(email_template_fn)
        except utils.DataReadingError as ex:
            logging.error("Cannot load email HTML template: {}".format(ex))
            email_template = None
        try:
            manufacturer_template = utils.load_html_template(manufacturer_template_fn)
        except utils.DataReadingError as ex:
            logging.error("Cannot load manufacturer HTML template: {}".format(ex))
            manufacturer_template = None

        # Load style options for manufacturer summary
        styles = {
            "th_style": cfg.get("HTMLSummary", "th_style"),
            "td_style": cfg.get("HTMLSummary", "td_style"),
            "pass_colour": cfg.get("HTMLSummary", "pass_colour"),
            "fail_colour": cfg.get("HTMLSummary", "fail_colour"),
            "warning_colour": cfg.get("HTMLSummary", "warning_colour"),
        }

        if email_template is not None and manufacturer_template is not None:
            email_html = generate_html_summary(
                summary_tables, email_template, manufacturer_template, styles,
            )

        try:
            utils.save_plaintext(email_html, args.html)
        except utils.DataSavingError as ex:
            logging.error("Unable to save HTML email: {}".format(ex))


if __name__ == "__main__":
    main()<|MERGE_RESOLUTION|>--- conflicted
+++ resolved
@@ -13,13 +13,9 @@
 import argparse
 import os
 import sys
-<<<<<<< HEAD
-=======
-import json
->>>>>>> 925f472c
 import math
 import re
-from datetime import date, timedelta, datetime, time
+from datetime import date, timedelta
 import traceback
 from dotenv import load_dotenv
 
@@ -82,13 +78,13 @@
     parser.add_argument(
         "--start",
         metavar="DATE",
-        help="The earliest time to download data for. Must be a valid ISO datetime such as YYYY-mm-ddTHH:MM:SS, where T is the literal character. See documentation for datetime.fromisoformat for specifics. Defaults to midnight of the previous day.",
+        help="The earliest date to download data for (inclusive). Must be in the format YYYY-mm-dd. Defaults to the previous day.",
     )
 
     parser.add_argument(
         "--end",
         metavar="DATE",
-        help="The earliest time to download data for. Must be a valid ISO datetime such as YYYY-mm-ddTHH:MM:SS, where T is the literal character. See documentation for datetime.fromisoformat for specifics. Defaults to 1 second before midnight of the current day.",
+        help="The latest date to download data for (inclusive). Must be in the format YYYY-mm-dd. Defaults to the previous day.",
     )
 
     parser.add_argument(
@@ -102,7 +98,6 @@
         action="store_true",
         help="Saves clean data to local file storage. Required in order to later upload to GoogleDrive.",
     )
-<<<<<<< HEAD
 
     parser.add_argument(
         "--upload-raw",
@@ -122,27 +117,6 @@
         help="A filename to save an HTML summary to. If not provided then no HTML summary is produced.",
     )
 
-=======
-
-    parser.add_argument(
-        "--upload-raw",
-        action="store_true",
-        help="Uploads raw data to Google Drive. Data must be either already available locally, or saved during the run with the save-raw flag.",
-    )
-
-    parser.add_argument(
-        "--upload-clean",
-        action="store_true",
-        help="Uploads clean data to Google Drive. Data must be either already available locally, or saved during the run with the save-clean flag.",
-    )
-
-    parser.add_argument(
-        "--html",
-        metavar="FN",
-        help="A filename to save an HTML summary to. If not provided then no HTML summary is produced.",
-    )
-
->>>>>>> 925f472c
     args = parser.parse_args()
     return args
 
@@ -157,57 +131,51 @@
     window is between 2020-01-07 00:00:00 and 2020-01-07 23:59:59.
 
     Args:
-        - start (str, optional): The start of the scraping window, formatted as
-            a valid ISO datetime. Defaults to midnight of the previous day.
-        - end (str, optional): The end of the scraping window, formatted as
-            a valid ISO datetime. Defaults to 1 second before midnight of the
-            current day.
+        - start (str, optional): The start of the scraping window (inclusive), formatted as
+            a valid ISO date. Defaults to the previous day.
+        - end (str, optional): The end of the scraping window (inclusive), formatted as
+            a valid ISO date. Defaults to the previous day.
 
     Returns:
         A tuple containg the (start, end) limits of the scraping window, stored
-        as datetime objects.
+        as date objects.
     """
     error_msg = "Unable to parse {} as date in YYYY-mm-dd format."
 
-    yesterday = date.today() - timedelta(days=1)
+    yesterday = (date.today() - timedelta(days=1)).isoformat()
 
     if start is None:
-        start = datetime.combine(yesterday, time.min).isoformat()
+        start = yesterday
 
     if end is None:
-        end = datetime.combine(yesterday, time.max).isoformat()
-
-    # Parse strings as datetime objects
+        end = yesterday
+
+    # Parse strings as date objects
     try:
-        start_dt = datetime.fromisoformat(start)
+        start_dt = date.fromisoformat(start)
     except ValueError:
-        raise utils.TimeError(error_msg.format(input=start, url=docs_url)) from None
+        raise utils.TimeError(error_msg.format(start)) from None
     try:
-        end_dt = datetime.fromisoformat(end)
+        end_dt = date.fromisoformat(end)
     except ValueError:
-        raise utils.TimeError(error_msg.format(input=end, url=docs_url)) from None
-
-    if start_dt >= end_dt:
+        raise utils.TimeError(error_msg.format(end)) from None
+
+    if start_dt > end_dt:
         raise utils.TimeError(
             "Start date must be earlier than end date. ({} - {})".format(start, end)
         )
 
     return (start_dt, end_dt)
-<<<<<<< HEAD
-
-
-=======
-
-
->>>>>>> 925f472c
+
+
 def scrape(manufacturer, start, end):
     """
     Scrapes data for all devices belonging to a manufacturer.
 
     Args:
         - manufacturer (Manufacturer): Instance of a sub-class of Manufacturer.
-        - start (datetime): The start of the scraping window.
-        - end (datetime): The end of the scraping window.
+        - start (date): The start of the scraping window.
+        - end (date): The end of the scraping window.
 
     Returns:
         None, updates the raw_data attribute of a Device if the download is
@@ -764,13 +732,7 @@
         summaries.append(man_summary)
 
         # Get start time date for naming output files
-<<<<<<< HEAD
-        start_dt = datetime.fromisoformat(cfg.get("Main", "start_time"))
-        # TODO Use start_end unless have start == end
-        start_fmt = start_dt.strftime("%Y-%m-%d")
-=======
         start_fmt = start_time.strftime("%Y-%m-%d")
->>>>>>> 925f472c
 
         if args.save_raw:
             logging.info("Saving raw data from all devices:")
