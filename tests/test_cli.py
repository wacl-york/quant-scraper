--- conflicted
+++ resolved
@@ -14,10 +14,6 @@
 
 import quantscraper.cli as cli
 import quantscraper.utils as utils
-<<<<<<< HEAD
-from quantscraper.manufacturers.manufacturer_factory import manufacturer_factory
-from test_utils import build_mock_today
-=======
 from utils import build_mock_today
 from quantscraper.manufacturers.Manufacturer import Device
 import quantscraper.manufacturers.Aeroqual as Aeroqual
@@ -30,7 +26,6 @@
 os.environ["ZEPHYR_USER"] = "foo"
 os.environ["ZEPHYR_PW"] = "foo"
 os.environ["QUANTAQ_API_TOKEN"] = "foo"
->>>>>>> 1f275da1
 
 
 class TestSetupLoggers(unittest.TestCase):
@@ -140,23 +135,6 @@
     def test_no_start_end_times(self):
         # Don't pass in start time or end time, so the output time should be
         # yesterday midnight to 1 second before following midnight
-<<<<<<< HEAD
-
-        # Provide config without start or end time specified
-        cfg = configparser.ConfigParser()
-        cfg.read("example.ini")
-        cfg.remove_option("Main", "start_time")
-        cfg.remove_option("Main", "end_time")
-
-        # Mock date.today() to a fixed date
-        with patch("quantscraper.cli.date", build_mock_today(2012, 3, 17)):
-            cli.setup_scraping_timeframe(cfg)
-
-            # assert cfg times are as expected, as this function modifies cfg by
-            # reference rather than returning it directly
-            self.assertEqual(cfg.get("Main", "start_time"), "2012-03-16")
-            self.assertEqual(cfg.get("Main", "end_time"), "2012-03-16")
-=======
         with patch("quantscraper.cli.date", build_mock_today(2012, 3, 17)):
             start, end = cli.setup_scraping_timeframe()
 
@@ -164,28 +142,11 @@
             # reference rather than returning it directly
             self.assertEqual(start, date(2012, 3, 16))
             self.assertEqual(end, date(2012, 3, 16))
->>>>>>> 1f275da1
 
     def test_no_end_time(self):
         # Don't pass in end time, so the output time should be
         # specified time to 1 second before today's midnight
 
-<<<<<<< HEAD
-        # Provide config without start or end time specified
-        cfg = configparser.ConfigParser()
-        cfg.read("example.ini")
-        cfg.set("Main", "start_time", "2012-02-28")
-        cfg.remove_option("Main", "end_time")
-
-        # Mock date.today() to a fixed date
-        with patch("quantscraper.cli.date", build_mock_today(2012, 3, 16)):
-            cli.setup_scraping_timeframe(cfg)
-
-            # assert cfg times are as expected, as this function modifies cfg by
-            # reference rather than returning it directly
-            self.assertEqual(cfg.get("Main", "start_time"), "2012-02-28")
-            self.assertEqual(cfg.get("Main", "end_time"), "2012-03-15")
-=======
         with patch("quantscraper.cli.date", build_mock_today(2012, 3, 16)):
             start, end = cli.setup_scraping_timeframe(start="2012-02-28")
 
@@ -193,28 +154,11 @@
             # reference rather than returning it directly
             self.assertEqual(start, date(2012, 2, 28))
             self.assertEqual(end, date(2012, 3, 15))
->>>>>>> 1f275da1
 
     def test_no_start_time(self):
         # Don't pass in start time, so the output time should be
         # yesterday's midnight to specified end time
 
-<<<<<<< HEAD
-        # Provide config without start or end time specified
-        cfg = configparser.ConfigParser()
-        cfg.read("example.ini")
-        cfg.remove_option("Main", "start_time")
-        cfg.set("Main", "end_time", "2035-10-12")
-
-        # Mock date.today() to a fixed date
-        with patch("quantscraper.cli.date", build_mock_today(2035, 10, 12)):
-            cli.setup_scraping_timeframe(cfg)
-
-            # assert cfg times are as expected, as this function modifies cfg by
-            # reference rather than returning it directly
-            self.assertEqual(cfg.get("Main", "start_time"), "2035-10-11")
-            self.assertEqual(cfg.get("Main", "end_time"), "2035-10-12")
-=======
         with patch("quantscraper.cli.date", build_mock_today(2035, 10, 12)):
             start, end = cli.setup_scraping_timeframe(end="2035-10-12")
 
@@ -222,7 +166,6 @@
             # reference rather than returning it directly
             self.assertEqual(start, date(2035, 10, 11))
             self.assertEqual(end, date(2035, 10, 12))
->>>>>>> 1f275da1
 
     def test_both_times_specified(self):
         # Both start and end times are specified in config file
@@ -231,39 +174,12 @@
                 start="2035-10-11", end="2035-10-12"
             )
 
-<<<<<<< HEAD
-        # Provide config without start or end time specified
-        cfg = configparser.ConfigParser()
-        cfg.read("example.ini")
-        cfg.set("Main", "start_time", "2035-10-11")
-        cfg.set("Main", "end_time", "2035-10-12")
-
-        # Mock date.today() to a fixed date
-        with patch("quantscraper.cli.date", build_mock_today(2035, 10, 12)):
-            cli.setup_scraping_timeframe(cfg)
-
-            # assert cfg times are as expected, as this function modifies cfg by
-            # reference rather than returning it directly
-            self.assertEqual(cfg.get("Main", "start_time"), "2035-10-11")
-            self.assertEqual(cfg.get("Main", "end_time"), "2035-10-12")
-=======
             self.assertEqual(start, date(2035, 10, 11))
             self.assertEqual(end, date(2035, 10, 12))
->>>>>>> 1f275da1
 
     def test_start_later_end_both_passed_in(self):
         # Here start date is later than end. Shouldn't be allowed!
         # Here both are passed in
-<<<<<<< HEAD
-        cfg = configparser.ConfigParser()
-        cfg.read("example.ini")
-        cfg.set("Main", "start_time", "2035-10-13")
-        cfg.set("Main", "end_time", "2035-10-12")
-
-        # Mock date.today() to a fixed date
-=======
-
->>>>>>> 1f275da1
         with patch("quantscraper.cli.date", build_mock_today(2035, 10, 12)):
             with self.assertRaises(utils.TimeError):
                 cli.setup_scraping_timeframe(start="2035-10-13", end="2035-10-12")
@@ -271,16 +187,6 @@
     def test_start_later_end_start_assumed(self):
         # Here start date is later than end. Shouldn't be allowed!
         # Here just the end date is passed in and start date is taken as default
-<<<<<<< HEAD
-        cfg = configparser.ConfigParser()
-        cfg.read("example.ini")
-        cfg.remove_option("Main", "start_time")
-        cfg.set("Main", "end_time", "2019-08-15")
-
-        # Mock date.today() to a fixed date
-=======
-
->>>>>>> 1f275da1
         with patch("quantscraper.cli.date", build_mock_today(2019, 8, 17)):
             with self.assertRaises(utils.TimeError):
                 cli.setup_scraping_timeframe(end="2019-08-15")
@@ -288,74 +194,11 @@
     def test_start_later_end_end_assumed(self):
         # Here start date is later than end. Shouldn't be allowed!
         # Here just the start date is passed in and end date is taken as default
-<<<<<<< HEAD
-        cfg = configparser.ConfigParser()
-        cfg.read("example.ini")
-        cfg.set("Main", "start_time", "2019-08-17")
-        cfg.remove_option("Main", "end_time")
-
-        # Mock date.today() to a fixed date
         with patch("quantscraper.cli.date", build_mock_today(2019, 8, 17)):
-
-=======
-        with patch("quantscraper.cli.date", build_mock_today(2019, 8, 17)):
->>>>>>> 1f275da1
             with self.assertRaises(utils.TimeError):
                 cli.setup_scraping_timeframe(start="2019-08-17")
 
     def test_start_equal_end_both_passed_in(self):
-<<<<<<< HEAD
-        # Here start date is equal to end. Shouldn't be allowed!
-        # Here start date is equal to end, should pass and set both dates the
-        # same. Both are passed in.
-        cfg = configparser.ConfigParser()
-        cfg.read("example.ini")
-        cfg.set("Main", "start_time", "2035-10-13")
-        cfg.set("Main", "end_time", "2035-10-13")
-
-        # Mock date.today() to a fixed date
-        with patch("quantscraper.cli.date", build_mock_today(2035, 10, 12)):
-            cli.setup_scraping_timeframe(cfg)
-            self.assertEqual(cfg.get("Main", "start_time"), "2035-10-13")
-            self.assertEqual(cfg.get("Main", "end_time"), "2035-10-13")
-
-    def test_start_equal_end_start_assumed(self):
-        # Here start date is equal to end, should pass and set both dates the
-        # same. Start date is taken as default
-        cfg = configparser.ConfigParser()
-        cfg.read("example.ini")
-        cfg.remove_option("Main", "start_time")
-        cfg.set("Main", "end_time", "2019-08-16")
-
-        # Mock date.today() to a fixed date
-        with patch("quantscraper.cli.date", build_mock_today(2019, 8, 17)):
-            cli.setup_scraping_timeframe(cfg)
-            self.assertEqual(cfg.get("Main", "start_time"), "2019-08-16")
-            self.assertEqual(cfg.get("Main", "end_time"), "2019-08-16")
-
-    def test_start_equal_end_end_assumed(self):
-        # Here start date is equal to end, should pass and set both dates the
-        # same. End date is taken as default
-        cfg = configparser.ConfigParser()
-        cfg.read("example.ini")
-        cfg.set("Main", "start_time", "2019-08-16")
-        cfg.remove_option("Main", "end_time")
-
-        # Mock date.today() to a fixed date
-        with patch("quantscraper.cli.date", build_mock_today(2019, 8, 17)):
-            cli.setup_scraping_timeframe(cfg)
-
-            self.assertEqual(cfg.get("Main", "start_time"), "2019-08-16")
-            self.assertEqual(cfg.get("Main", "end_time"), "2019-08-16")
-
-    def test_formatting_error_start(self):
-        # Pass in a poorly specified time format to start time
-        cfg = configparser.ConfigParser()
-        cfg.read("example.ini")
-        cfg.set("Main", "start_time", "2012/03/04")
-
-        # Mock date.today() to a fixed date
-=======
         # Here start date is equal to end.
         # Here both are passed in
         with patch("quantscraper.cli.date", build_mock_today(2019, 8, 17)):
@@ -383,7 +226,6 @@
 
     def test_formatting_error_start(self):
         # Pass in a poorly specified time format to start time
->>>>>>> 1f275da1
         with patch("quantscraper.cli.date", build_mock_today(2019, 8, 17)):
             with self.assertRaises(utils.TimeError):
                 cli.setup_scraping_timeframe(start="2012/03/04")
