--- conflicted
+++ resolved
@@ -1,39 +1,3 @@
-<<<<<<< HEAD
-from unittest.mock import Mock
-import datetime
-
-
-def build_mock_today(year, month, day):
-    class MockDate(datetime.date):
-        @classmethod
-        def today(cls):
-            return cls(year, month, day)
-
-    return MockDate
-
-
-def build_mock_response(
-    status=200, content="CONTENT", json_data=None, raise_for_status=None, text=None,
-):
-    """
-       Helper function to build mock response. Taken from:
-       https://gist.github.com/evansde77/45467f5a7af84d2a2d34f3fcb357449c
-       """
-    mock_resp = Mock()
-    # mock raise_for_status call w/optional error
-    if raise_for_status is not None:
-        mock_resp.raise_for_status = Mock()
-        mock_resp.raise_for_status.side_effect = raise_for_status
-    # set status code and content
-    mock_resp.status_code = status
-    mock_resp.content = content
-    mock_resp.text = text
-    # add json data if provided
-    if json_data is not None:
-        mock_resp.json = Mock(return_value=json_data)
-    # mock_post = Mock(post=Mock(return_value=mock_resp))
-    return mock_resp
-=======
 """
     test_utils.py
     ~~~~~~~~~~~~~~
@@ -572,5 +536,4 @@
 
 
 if __name__ == "__main__":
-    unittest.main()
->>>>>>> 1f275da1
+    unittest.main()