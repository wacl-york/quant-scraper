{
    "manufacturers": [
        {
            "name": "Aeroqual",
            "properties": {
                "timestamp_column": "Time",
                "timestamp_format": "%Y-%m-%dT%H:%M:%S",
                "recording_frequency_per_hour": 60,
                "auth_url": "https://cloud.aeroqual.com/api/account/login",
                "calibration_url": "https://cloud.aeroqual.com/Calibration/ManualEntry",
                "select_device_url": "https://cloud.aeroqual.com/Home/Instrument",
                "data_url": "https://cloud.aeroqual.com/api/data",
                "include_journal": "true",
                "averaging_window": "1",
                "lines_skip": 6
            },
            "fields": [
                {
                    "id": "NO2",
                    "webid": "NO2",
                    "scale": 1,
                    "include_analysis": true
                },
                {
                    "id": "NO2_cal",
                    "webid": "NO2 cal",
                    "scale": 1,
                    "include_analysis": true
                },
                {
                    "id": "O3",
                    "webid": "O3",
                    "scale": 1,
                    "include_analysis": true
                },
                {
                    "id": "O3_cal",
                    "webid": "O3 cal",
                    "scale": 1,
                    "include_analysis": true
                },
                {
                    "id": "PM2.5",
                    "webid": "PM2.5",
                    "scale": 1,
                    "include_analysis": true
                },
                {
                    "id": "PM2.5 cal",
                    "webid": "PM2.5 cal",
                    "scale": 1,
                    "include_analysis": true
                },
                {
                    "id": "PM10",
                    "webid": "PM10",
                    "scale": 1,
                    "include_analysis": true
                },
                {
                    "id": "PM10_cal",
                    "webid": "PM10 cal",
                    "scale": 1,
                    "include_analysis": true
                },
                {
                    "id": "Temperature",
                    "webid": "TEMP",
                    "scale": 1,
                    "include_analysis": false
                },
                {
                    "id": "RelHumidity",
                    "webid": "RH",
                    "scale": 1,
                    "include_analysis": false
                },
                {
                    "id": "DewPoint",
                    "webid": "DP",
                    "scale": 1,
                    "include_analysis": false
                }
            ],
            "devices": [
                {
                    "id": "AQY872",
                    "webid": "AQY BB-872",
                    "location": "Manchester"
                },
                {
                    "id": "AQY873A",
                    "webid": "AQY-BB-873A",
                    "location": "Manchester"
                },
                {
                    "id": "AQY874",
                    "webid": "AQY BB-874",
                    "location": "London"
                },
                {
                    "id": "AQY875A2",
                    "webid": "AQY BB-875A",
                    "location": "York"
                },
                {
                    "id": "AQY878",
                    "webid": "AQY BB-878",
                    "location": "Manchester"
                },
                {
                    "id": "AQY436A",
                    "webid": "AQY-BA-436A",
                    "location": "Manchester"
                }
            ]
        },
        {
            "name": "AQMesh",
            "properties": {
                "timestamp_column": "Timestamp",
                "timestamp_format": "%Y-%m-%dT%H:%M:%S+00:00",
                "recording_frequency_per_hour": 60,
                "averaging_window": "0",
                "time_convention": "TimeBeginning",
                "timezone": "00:00"
            },
            "fields": [
                {
                    "id": "AirPressure",
                    "webid": "AIRPRES",
                    "scale": 1,
                    "include_analysis": false
                },
                {
                    "id": "CO2",
                    "webid": "CO2",
                    "scale": 1,
                    "include_analysis": true
                },
                {
                    "id": "RelHumidity",
                    "webid": "HUM",
                    "scale": 1,
                    "include_analysis": false
                },
                {
                    "id": "NO",
                    "webid": "NO",
                    "scale": 1,
                    "include_analysis": true
                },
                {
                    "id": "NO2",
                    "webid": "NO2",
                    "scale": 1,
                    "include_analysis": true
                },
                {
                    "id": "O3",
                    "webid": "O3",
                    "scale": 1,
                    "include_analysis": true
                },
                {
                    "id": "PM1",
                    "webid": "PM1",
                    "scale": 1,
                    "include_analysis": true
                },
                {
                    "id": "PM10",
                    "webid": "PM10",
                    "scale": 1,
                    "include_analysis": true
                },
                {
                    "id": "PM2.5",
                    "webid": "PM2.5",
                    "scale": 1,
                    "include_analysis": true
                },
                {
                    "id": "PM4",
                    "webid": "PM4",
                    "scale": 1,
                    "include_analysis": false
                },
                {
                    "id": "Temperature",
                    "webid": "TEMP",
                    "scale": 1,
                    "include_analysis": false
                },
                {
                    "id": "Voltage",
                    "webid": "VOLTAGE",
                    "scale": 1,
                    "include_analysis": false
                }
            ],
            "devices": [
                {

                    "id": "AQM388",
                    "webid": "388245", 
                    "location": "Manchester"
                },
                {
                    "id": "AQM389",
                    "webid": "389245",
                    "location": "London"
                },
                {
                    "id": "AQM390",
                    "webid": "390245",
                    "location": "Manchester"
                },
                {
                    "id": "AQM391",
                    "webid": "391245",
                    "location": "York"
                },
                {
                    "id": "AQM173",
                    "webid": "173245",
                    "location": "Manchester"
                },
                {
                    "id": "AQM801",
                    "webid": "801150",
                    "location": "Manchester"
                }
            ]
        },
        {
            "name": "Zephyr",
            "properties": {
                "timestamp_column": "dateTime",
                "timestamp_format": "%Y-%m-%dT%H:%M:%S%z",
                "recording_frequency_per_hour": 360,
                "auth_url": "https://api2.earthsense.co.uk/api/getToken",
                "auth_referer": "https://portal.earthsense.co.uk/login",
                "data_url": "https://data.earthsense.co.uk/dataForViewBySlotsAveraged",
                "averaging_window": "Unaveraged",
                "slot": "slotB"
            },
            "fields": [
                {
                    "id": "Temperature",
                    "webid": "tempC",
                    "scale": 1,
                    "include_analysis": false
                },
                {
                    "id": "RelHumidity",
                    "webid": "humidity",
                    "scale": 1,
                    "include_analysis": false
                },
                {
                    "id": "NO2",
                    "webid": "NO2",
                    "scale": 1,
                    "include_analysis": true
                },
                {
                    "id": "O3",
                    "webid": "O3",
                    "scale": 1,
                    "include_analysis": true
                },
                {
                    "id": "NO",
                    "webid": "NO",
                    "scale": 1,
                    "include_analysis": true
                },
                {
                    "id": "Lat",
                    "webid": "latitude",
                    "scale": 1,
                    "include_analysis": false
                },
                {
                    "id": "Lon",
                    "webid": "longitude",
                    "scale": 1,
                    "include_analysis": false
                },
                {
                    "id": "PM1",
                    "webid": "particulatePM1",
                    "scale": 1,
                    "include_analysis": true
                },
                {
                    "id": "PM2.5",
                    "webid": "particulatePM25",
                    "scale": 1,
                    "include_analysis": true
                },
                {
                    "id": "PM10",
                    "webid": "particulatePM10",
                    "scale": 1,
                    "include_analysis": true
                },
                {
                    "id": "TempAmb",
                    "webid": "ambTempC",
                    "scale": 1,
                    "include_analysis": false
                },
                {
                    "id": "RelHumAmb",
                    "webid": "ambHumidity",
                    "scale": 1,
                    "include_analysis": false
                },
                {
                    "id": "ambPressure",
                    "webid": "PressureAmb",
                    "scale": 1,
                    "include_analysis": false
                }
            ],
            "devices": [
                {
                    "id": "Zep188",
                    "webid": "188", 
                    "location": "Manchester"
                },
                {
                    "id": "Zep309",
                    "webid": "584",
                    "location": "York"
                },
                {
                    "id": "Zep344",
                    "webid": "540",
                    "location": "Manchester"
                },
                {
                    "id": "Zep716",
                    "webid": "716",
                    "location": "London"
                }
            ]
        },
        {
            "name": "QuantAQ",
            "properties": {
                "timestamp_column": "timestamp",
                "timestamp_format": "%Y-%m-%dT%H:%M:%S",
                "recording_frequency_per_hour": 60
            },
            "fields": [
                {
                    "id": "CO",
                    "webid": "co",
                    "scale": 1,
                    "include_analysis": true
                },
                {
                    "id": "CO2",
                    "webid": "co2",
                    "scale": 1,
                    "include_analysis": true
                },
                {
                    "id": "NO",
                    "webid": "no",
                    "scale": 1,
                    "include_analysis": true
                },
                {
                    "id": "NO2",
                    "webid": "no2",
                    "scale": 1,
                    "include_analysis": true
                },
                {
                    "id": "Noise",
                    "webid": "noise",
                    "scale": 1,
                    "include_analysis": false
                },
                {
                    "id": "O3",
                    "webid": "o3",
                    "scale": 1,
                    "include_analysis": true
                },
                {
                    "id": "PM1",
                    "webid": "pm1",
                    "scale": 1,
                    "include_analysis": true
                },
                {
                    "id": "PM10",
                    "webid": "pm10",
                    "scale": 1,
                    "include_analysis": true
                },
                {
                    "id": "PM2.5",
                    "webid": "pm25",
                    "scale": 1,
                    "include_analysis": true
                },
                {
                    "id": "Pressure",
                    "webid": "pressure",
                    "scale": 1,
                    "include_analysis": false
                },
                {
                    "id": "RelHumMan",
                    "webid": "rh_manifold",
                    "scale": 1,
                    "include_analysis": false
                },
                {
                    "id": "Solar",
                    "webid": "solar",
                    "scale": 1,
                    "include_analysis": false
                },
                {
                    "id": "TempBox",
                    "webid": "temp_box",
                    "scale": 1,
                    "include_analysis": false
                },
                {
                    "id": "TempMan",
                    "webid": "temp_manifold",
                    "scale": 1,
                    "include_analysis": false
                },
                {
                    "id": "WindDir",
                    "webid": "wind_dir",
                    "scale": 1,
                    "include_analysis": false
                },
                {
                    "id": "WindSpeed",
                    "webid": "wind_speed",
                    "scale": 1,
                    "include_analysis": false
                },
                {
                    "id": "Lat",
                    "webid": "lat",
                    "scale": 1,
                    "include_analysis": false
                },
                {
                    "id": "Lon",
                    "webid": "lon",
                    "scale": 1,
                    "include_analysis": false
                }
            ],
            "devices": [
                {
                    "id": "Ari086",
                    "webid": "SN000-086",
                    "location": "London"
                },
                {
                    "id": "Ari093",
                    "webid": "SN000-093",
                    "location": "York"
                },
                {
                    "id": "Ari063",
                    "webid": "SN000-063",
                    "location": "Manchester"
                },
                {
                    "id": "Ari078",
                    "webid": "SN000-078",
                    "location": "Manchester"
                },
                {
                    "id": "Ari038",
                    "webid": "SN000-038",
                    "location": "Manchester"
                },
                {
                    "id": "Ari076",
                    "webid": "SN000-076",
                    "location": "Manchester"
                },
                {
                    "id": "Ari080",
                    "webid": "SN000-080",
                    "location": "Manchester"
                },
                {
                    "id": "Ari096",
                    "webid": "SN000-096",
                    "location": "Manchester"
                }
            ]
        },
        {
            "name": "Modulair",
            "properties": {
                "timestamp_column": "timestamp",
                "timestamp_format": "%Y-%m-%dT%H:%M:%S",
                "recording_frequency_per_hour": 60
            },
            "fields": [
                {
                    "id": "PM1",
                    "webid": "pm1",
                    "scale": 1,
                    "include_analysis": true
                },
                {
                    "id": "PM10",
                    "webid": "pm10",
                    "scale": 1,
                    "include_analysis": true
                },
                {
                    "id": "PM2.5",
                    "webid": "pm25",
                    "scale": 1,
                    "include_analysis": true
                },
                {
                    "id": "Pressure",
                    "webid": "pressure",
                    "scale": 1,
                    "include_analysis": false
                },
                {
                    "id": "RelHumidity",
                    "webid": "rh",
                    "scale": 1,
                    "include_analysis": false
                },
                {
                    "id": "Temperature",
                    "webid": "temp",
                    "scale": 1,
                    "include_analysis": false
                },
                {
                    "id": "Lat",
                    "webid": "lat",
                    "scale": 1,
                    "include_analysis": false
                },
                {
                    "id": "Lon",
                    "webid": "lon",
                    "scale": 1,
                    "include_analysis": false
                }
            ],
            "devices": [
                {
                    "id": "MOD81",
                    "webid": "MOD-PM-00081",
                    "location": "Manchester"
                },
                {
                    "id": "MOD82",
                    "webid": "MOD-PM-00082",
                    "location": "Manchester"
                },
                {
                    "id": "MOD85",
                    "webid": "MOD-PM-00085",
                    "location": "Manchester"
                }
            ]
        },
        {
            "name": "AURN",
            "properties": {
                "recording_frequency_per_hour": 1,
                "timestamp_column": "timestamp",
                "timestamp_format": "%Y-%m-%d %H:%M:%S",
                "timeseries_ids": ["2380", "2383"],
                "api_url": "https://uk-air.defra.gov.uk/sos-ukair/api/v1/timeseries/getData"
            },
            "fields": [
                {
                    "id": "PM2.5",
                    "webid": "2383",
                    "scale": 1,
                    "include_analysis": true
                },
                {
                    "id": "PM10",
                    "webid": "2380",
                    "scale": 1,
                    "include_analysis": true
                }
            ],
            "devices": [
                {
                    "id": "AURNYorkFishergate",
                    "webid": "",
                    "location": "York"
                }
            ]
        },
        {
            "name": "PurpleAir",
            "properties": {
                "timestamp_column": "UTCDateTime",
                "timestamp_format": "%Y/%m/%dT%H:%M:%Sz",
                "recording_frequency_per_hour": 30
            },
            "fields": [
                {
                    "id": "Temperature_F",
                    "webid": "current_temp_f",
                    "scale": 1,
                    "include_analysis": true
                },
                {
                    "id": "RelHumidity",
                    "webid": "current_humidity",
                    "scale": 1,
                    "include_analysis": true
                },
                {
                    "id": "Dewpoint_F",
                    "webid": "current_dewpoint_f",
                    "scale": 1,
                    "include_analysis": true
                },
                {
                    "id": "pressure",
                    "webid": "pressure",
                    "scale": 1,
                    "include_analysis": true
                },
                {
                    "id": "PM1",
                    "webid": "pm1_0_atm",
                    "scale": 1,
                    "include_analysis": true
                },
                {
                    "id": "PM2.5",
                    "webid": "pm2_5_atm",
                    "scale": 1,
                    "include_analysis": true
                },
                {
                    "id": "PM10",
                    "webid": "pm10_0_atm",
                    "scale": 1,
                    "include_analysis": true
                },
                {
                    "id": "PM1_b",
                    "webid": "pm1_0_atm_b",
                    "scale": 1,
                    "include_analysis": true
                },
                {
                    "id": "PM2.5_b",
                    "webid": "pm2_5_atm_b",
                    "scale": 1,
                    "include_analysis": true
                },
                {
                    "id": "PM10_b",
                    "webid": "pm10_0_atm_b",
                    "scale": 1,
                    "include_analysis": true
                }
            ],
            "devices": [
                {
                    "id": "PA1",
                    "webid": "PA1",
                    "location": "Manchester"
                },
                {
                    "id": "PA2",
                    "webid": "PA2",
                    "location": "London"
                },
                {
                    "id": "PA3",
                    "webid": "PA3",
                    "location": "Manchester"
                },
                {
                    "id": "PA4",
                    "webid": "PA4",
                    "location": "Manchester"
                },
                {
                    "id": "PA5",
                    "webid": "PA5",
                    "location": "London"
                },
                {
                    "id": "PA6",
                    "webid": "PA6",
                    "location": "Manchester"
                },
                {
                    "id": "PA7",
                    "webid": "PA7",
                    "location": "York"
                },
                {
                    "id": "PA8",
                    "webid": "PA8",
                    "location": "York"
                },
                {
                    "id": "PA9",
                    "webid": "PA9",
                    "location": "London"
                },
                {
                    "id": "PA10",
                    "webid": "PA10",
                    "location": "York"
                }
            ]
        },
        {
<<<<<<< HEAD
            "name": "Kunak",
            "properties": {
                "timestamp_column": "ts",
                "timestamp_format": "%Y-%m-%d %H:%M:%S",
                "recording_frequency_per_hour": 12
            },
            "fields": [
                {
                    "id": "CO",
                    "webid": "CO GCc",
                    "scale": 1,
                    "include_analysis": false
                },
                {
                    "id": "DewPoint",
                    "webid": "Dew Point",
=======
            "name": "Vortex",
            "properties": {
                "timestamp_column": "timestamp",
                "timestamp_format": "%Y-%m-%d %H:%M:%S",
                "recording_frequency_per_hour": 11,
                "deployment_id": "31",
                "base_url": "https://silaxair.vortexiot.com",
                "api_url": "http://silaxair.vortexiot.com/api"
            },
            "fields": [
                {
                    "id": "PM2.5",
                    "webid": "PM2.5",
                    "scale": 1,
                    "include_analysis": true
                },
                {
                    "id": "PM10",
                    "webid": "PM10",
                    "scale": 1,
                    "include_analysis": true
                },
                {
                    "id": "O3",
                    "webid": "O3",
                    "scale": 0.5010773,
                    "include_analysis": true
                },
                {
                    "id": "NO2",
                    "webid": "NO2",
                    "scale": 0.5228758,
                    "include_analysis": true
                }
            ],
            "devices": [
                {
                    "id": "VO2",
                    "webid": "MAN_AQM_02",
                    "location": "Manchester"
                },
                {
                    "id": "VO3",
                    "webid": "MAN_AQM_03",
                    "location": "Manchester"
                },
                {
                    "id": "VO4",
                    "webid": "MAN_AQM_04",         
                    "location": "Manchester"
                }
            ]
        },                  
        {
            "name": "Clarity",
            "properties": {
                "timestamp_column": "timestamp",
                "timestamp_format": "%Y-%m-%dT%H:%M:%S.%fZ",
                "recording_frequency_per_hour": 23,
                "base_url": "https://clarity-data-api.clarity.io/v1",
                "limit": 20000,
                "skip": 0
            },
            "fields": [
                {
                    "id": "NO2",
                    "webid": "no2Conc",
                    "scale": 1,
                    "include_analysis": true
                },
                {
                    "id": "PM2.5",
                    "webid": "pm2_5ConcMass",
                    "scale": 1,
                    "include_analysis": true
                },
                {
                    "id": "PM1",
                    "webid": "pm1ConcMass",
                    "scale": 1,
                    "include_analysis": true
                },
                {
                    "id": "PM10",
                    "webid": "pm10ConcMass",
                    "scale": 1,
                    "include_analysis": true
                },
                {
                    "id": "Temperature",
                    "webid": "temperature",
>>>>>>> e6f5f2c9
                    "scale": 1,
                    "include_analysis": false
                },
                {
                    "id": "RelHumidity",
<<<<<<< HEAD
                    "webid": "Humidity ext",
                    "scale": 1,
                    "include_analysis": false
                },
                {
                    "id": "NO",
                    "webid": "NO GCc",
=======
                    "webid": "relHumid",
                    "scale": 1,
                    "include_analysis": false
                }
            ],
            "devices": [
                {
                    "id": "CLADB",
                    "webid": "ADBJW6TG",
                    "location": "Manchester"
                },
                {
                    "id": "CLA50",
                    "webid": "A50LXXPZ",
                    "location": "Manchester"
                },
                {
                    "id": "CLACG",
                    "webid": "ACG0QLMP",
                    "id": "SCS532",
                    "webid": "1",
                    "location": "Manchester"
                }
            ]
            "name": "SouthCoastScience",
            "properties": {
                "timestamp_column": "timestamp",
                "timestamp_format": "%Y-%m-%dT%H:%M:%SZ",
                "recording_frequency_per_hour": 60,
                "base_url": "https://aws.southcoastscience.com/topicMessages",
                "topic_prefix": "south-coast-science-test/york/loc",
                "averaging_checkpoint": "**:/1:00"
            },
            "fields": [
                {
                    "id": "AirPressure",
                    "webid": "bar_pA",
>>>>>>> e6f5f2c9
                    "scale": 1,
                    "include_analysis": false
                },
                {
<<<<<<< HEAD
                    "id": "NO2",
                    "webid": "NO2 GCc",
=======
                    "id": "Temperature",
                    "webid": "tmp",
>>>>>>> e6f5f2c9
                    "scale": 1,
                    "include_analysis": false
                },
                {
<<<<<<< HEAD
                    "id": "NOx",
                    "webid": "NOx GCc",
=======
                    "id": "RelHumidity",
                    "webid": "hmd",
>>>>>>> e6f5f2c9
                    "scale": 1,
                    "include_analysis": false
                },
                {
<<<<<<< HEAD
                    "id": "O3",
                    "webid": "O3 GCc",
                    "scale": 1,
                    "include_analysis": false
                },
                {
                    "id": "PM1",
                    "webid": "PM1",
                    "scale": 1,
                    "include_analysis": false
                },
                {
                    "id": "PM2.5",
                    "webid": "PM2.5",
                    "scale": 1,
                    "include_analysis": false
                },
                {
                    "id": "PM10",
                    "webid": "PM10",
                    "scale": 1,
                    "include_analysis": false
                },
                {
                    "id": "Pressure",
                    "webid": "Pressure",
                    "scale": 1,
                    "include_analysis": false
                },
                {
                    "id": "Temperature",
                    "webid": "Temp ext",
                    "scale": 1,
                    "include_analysis": false
=======
                    "id": "CO2",
                    "webid": "CO2_cnc",
                    "scale": 1,
                    "include_analysis": true
                },
                {
                    "id": "NO2",
                    "webid": "NO2_cnc",
                    "scale": 1,
                    "include_analysis": true
                },
                {
                    "id": "Ox",
                    "webid": "Ox_cnc",
                    "scale": 1,
                    "include_analysis": true
                },
                {
                    "id": "NO",
                    "webid": "NO_cnc",
                    "scale": 1,
                    "include_analysis": true
                },
                {
                    "id": "NO2_exg",
                    "webid": "exg_vB20_NO2_cnc",
                    "scale": 1,
                    "include_analysis": true
                },
                {
                    "id": "PM1",
                    "webid": "pm1",
                    "scale": 1,
                    "include_analysis": true
                },
                {
                    "id": "PM2.5",
                    "webid": "pm2p5",
                    "scale": 1,
                    "include_analysis": true
                },
                {
                    "id": "PM10",
                    "webid": "pm10",
                    "scale": 1,
                    "include_analysis": true
                },
                {
                    "id": "PM10_exg",
                    "webid": "exg_rn20_pm10",
                    "scale": 1,
                    "include_analysis": true
                },
                {
                    "id": "PM1_exg",
                    "webid": "exg_rn20_pm1",
                    "scale": 1,
                    "include_analysis": true
                },
                {
                    "id": "PM2.5_exg",
                    "webid": "exg_rn20_pm2p5",
                    "scale": 1,
                    "include_analysis": true
>>>>>>> e6f5f2c9
                }
            ],
            "devices": [
                {
<<<<<<< HEAD
                    "id": "KA1",
                    "webid": "0321180036",
                    "location": "Manchester"
                },
                {
                    "id": "KA2",
                    "webid": "0321180037",
                    "location": "Manchester"
                },
                {
                    "id": "KA3",
                    "webid": "0321140000",
=======
                    "id": "SCS533",
                    "webid": "2",
>>>>>>> e6f5f2c9
                    "location": "Manchester"
                }
            ]
        }
    ]
}<|MERGE_RESOLUTION|>--- conflicted
+++ resolved
@@ -737,7 +737,6 @@
             ]
         },
         {
-<<<<<<< HEAD
             "name": "Kunak",
             "properties": {
                 "timestamp_column": "ts",
@@ -754,7 +753,89 @@
                 {
                     "id": "DewPoint",
                     "webid": "Dew Point",
-=======
+                    "scale": 1,
+                    "include_analysis": false
+                },
+                {
+                    "id": "RelHumidity",       
+                    "webid": "Humidity ext",
+                    "scale": 1,
+                    "include_analysis": false
+                },
+                {
+                    "id": "NO",
+                    "webid": "NO GCc",     
+                    "scale": 1,
+                    "include_analysis": false
+                },
+                {
+                    "id": "NO2",
+                    "webid": "NO2 GCc",      
+                    "scale": 1,
+                    "include_analysis": false
+                },
+                {
+                    "id": "NOx",
+                    "webid": "NOx GCc",
+                    "scale": 1,
+                    "include_analysis": false
+                },
+                {
+                    "id": "O3",
+                    "webid": "O3 GCc",
+                    "scale": 1,
+                    "include_analysis": false
+                },
+                {
+                    "id": "PM1",
+                    "webid": "PM1",
+                    "scale": 1,
+                    "include_analysis": false
+                },
+                {
+                    "id": "PM2.5",
+                    "webid": "PM2.5",
+                    "scale": 1,
+                    "include_analysis": false
+                },
+                {
+                    "id": "PM10",
+                    "webid": "PM10",
+                    "scale": 1,
+                    "include_analysis": false
+                },
+                {
+                    "id": "Pressure",
+                    "webid": "Pressure",
+                    "scale": 1,
+                    "include_analysis": false
+                },
+                {
+                    "id": "Temperature",
+                    "webid": "Temp ext",
+                    "scale": 1,
+                    "include_analysis": false   
+                }
+            ],
+            "devices": [
+                {
+                    "id": "KA1",
+                    "webid": "0321180036",
+                    "location": "Manchester"
+                },
+                {
+                    "id": "KA2",
+                    "webid": "0321180037",
+                    "location": "Manchester"
+                },
+                {
+                    "id": "KA3",
+                    "webid": "0321140000",    
+                    "location": "Manchester"
+                }
+            ]
+          },
+          {
             "name": "Vortex",
             "properties": {
                 "timestamp_column": "timestamp",
@@ -846,21 +927,11 @@
                 {
                     "id": "Temperature",
                     "webid": "temperature",
->>>>>>> e6f5f2c9
                     "scale": 1,
                     "include_analysis": false
                 },
                 {
                     "id": "RelHumidity",
-<<<<<<< HEAD
-                    "webid": "Humidity ext",
-                    "scale": 1,
-                    "include_analysis": false
-                },
-                {
-                    "id": "NO",
-                    "webid": "NO GCc",
-=======
                     "webid": "relHumid",
                     "scale": 1,
                     "include_analysis": false
@@ -898,69 +969,22 @@
                 {
                     "id": "AirPressure",
                     "webid": "bar_pA",
->>>>>>> e6f5f2c9
-                    "scale": 1,
-                    "include_analysis": false
-                },
-                {
-<<<<<<< HEAD
-                    "id": "NO2",
-                    "webid": "NO2 GCc",
-=======
+                    "scale": 1,
+                    "include_analysis": false
+                },
+                {
                     "id": "Temperature",
                     "webid": "tmp",
->>>>>>> e6f5f2c9
-                    "scale": 1,
-                    "include_analysis": false
-                },
-                {
-<<<<<<< HEAD
-                    "id": "NOx",
-                    "webid": "NOx GCc",
-=======
+                    "scale": 1,
+                    "include_analysis": false
+                },
+                {
                     "id": "RelHumidity",
                     "webid": "hmd",
->>>>>>> e6f5f2c9
-                    "scale": 1,
-                    "include_analysis": false
-                },
-                {
-<<<<<<< HEAD
-                    "id": "O3",
-                    "webid": "O3 GCc",
-                    "scale": 1,
-                    "include_analysis": false
-                },
-                {
-                    "id": "PM1",
-                    "webid": "PM1",
-                    "scale": 1,
-                    "include_analysis": false
-                },
-                {
-                    "id": "PM2.5",
-                    "webid": "PM2.5",
-                    "scale": 1,
-                    "include_analysis": false
-                },
-                {
-                    "id": "PM10",
-                    "webid": "PM10",
-                    "scale": 1,
-                    "include_analysis": false
-                },
-                {
-                    "id": "Pressure",
-                    "webid": "Pressure",
-                    "scale": 1,
-                    "include_analysis": false
-                },
-                {
-                    "id": "Temperature",
-                    "webid": "Temp ext",
-                    "scale": 1,
-                    "include_analysis": false
-=======
+                    "scale": 1,
+                    "include_analysis": false
+                },
+                {
                     "id": "CO2",
                     "webid": "CO2_cnc",
                     "scale": 1,
@@ -1025,28 +1049,12 @@
                     "webid": "exg_rn20_pm2p5",
                     "scale": 1,
                     "include_analysis": true
->>>>>>> e6f5f2c9
                 }
             ],
             "devices": [
                 {
-<<<<<<< HEAD
-                    "id": "KA1",
-                    "webid": "0321180036",
-                    "location": "Manchester"
-                },
-                {
-                    "id": "KA2",
-                    "webid": "0321180037",
-                    "location": "Manchester"
-                },
-                {
-                    "id": "KA3",
-                    "webid": "0321140000",
-=======
                     "id": "SCS533",
                     "webid": "2",
->>>>>>> e6f5f2c9
                     "location": "Manchester"
                 }
             ]
