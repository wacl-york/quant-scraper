{
    "manufacturers": [
        {
            "name": "Aeroqual",
            "properties": {
                "timestamp_column": "Time",
                "timestamp_format": "%Y-%m-%dT%H:%M:%S",
                "recording_frequency_per_hour": 60,
                "auth_url": "https://cloud.aeroqual.com/api/account/login",
                "calibration_url": "https://cloud.aeroqual.com/Calibration/ManualEntry",
                "select_device_url": "https://cloud.aeroqual.com/Home/Instrument",
                "data_url": "https://cloud.aeroqual.com/api/data",
                "include_journal": "true",
                "averaging_window": "1",
                "lines_skip": 6
            },
            "fields": [
                {
                    "id": "NO2",
                    "webid": "NO2",
                    "scale": 1,
                    "include_analysis": true
                },
                {
                    "id": "NO2_cal",
                    "webid": "NO2 cal",
                    "scale": 1,
                    "include_analysis": true
                },
                {
                    "id": "O3",
                    "webid": "O3",
                    "scale": 1,
                    "include_analysis": true
                },
                {
                    "id": "O3_cal",
                    "webid": "O3 cal",
                    "scale": 1,
                    "include_analysis": true
                },
                {
                    "id": "PM2.5",
                    "webid": "PM2.5",
                    "scale": 1,
                    "include_analysis": true
                },
                {
                    "id": "PM2.5 cal",
                    "webid": "PM2.5 cal",
                    "scale": 1,
                    "include_analysis": true
                },
                {
                    "id": "PM10",
                    "webid": "PM10",
                    "scale": 1,
                    "include_analysis": true
                },
                {
                    "id": "PM10_cal",
                    "webid": "PM10 cal",
                    "scale": 1,
                    "include_analysis": true
                },
                {
                    "id": "Temperature",
                    "webid": "TEMP",
                    "scale": 1,
                    "include_analysis": false
                },
                {
                    "id": "RelHumidity",
                    "webid": "RH",
                    "scale": 1,
                    "include_analysis": false
                },
                {
                    "id": "DewPoint",
                    "webid": "DP",
                    "scale": 1,
                    "include_analysis": false
                }
            ],
            "devices": [
                {
                    "id": "AQY872",
                    "webid": "AQY BB-872",
                    "location": "Manchester"
                },
                {
                    "id": "AQY873A",
                    "webid": "AQY-BB-873A",
                    "location": "Manchester"
                },
                {
                    "id": "AQY874",
                    "webid": "AQY BB-874",
                    "location": "London"
                },
                {
                    "id": "AQY875A2",
                    "webid": "AQY BB-875A",
                    "location": "York"
                },
                {
                    "id": "AQY878",
                    "webid": "AQY BB-878",
                    "location": "Manchester"
                },
                {
                    "id": "AQY436A",
                    "webid": "AQY-BA-436A",
                    "location": "Manchester"
                }
            ]
        },
        {
            "name": "AQMesh",
            "properties": {
                "timestamp_column": "Timestamp",
                "timestamp_format": "%Y-%m-%dT%H:%M:%S+00:00",
                "recording_frequency_per_hour": 60,
                "averaging_window": "0",
                "time_convention": "TimeBeginning",
                "timezone": "00:00"
            },
            "fields": [
                {
                    "id": "AirPressure",
                    "webid": "AIRPRES",
                    "scale": 1,
                    "include_analysis": false
                },
                {
                    "id": "CO2",
                    "webid": "CO2",
                    "scale": 1,
                    "include_analysis": true
                },
                {
                    "id": "RelHumidity",
                    "webid": "HUM",
                    "scale": 1,
                    "include_analysis": false
                },
                {
                    "id": "NO",
                    "webid": "NO",
                    "scale": 1,
                    "include_analysis": true
                },
                {
                    "id": "NO2",
                    "webid": "NO2",
                    "scale": 1,
                    "include_analysis": true
                },
                {
                    "id": "O3",
                    "webid": "O3",
                    "scale": 1,
                    "include_analysis": true
                },
                {
                    "id": "PM1",
                    "webid": "PM1",
                    "scale": 1,
                    "include_analysis": true
                },
                {
                    "id": "PM10",
                    "webid": "PM10",
                    "scale": 1,
                    "include_analysis": true
                },
                {
                    "id": "PM2.5",
                    "webid": "PM2.5",
                    "scale": 1,
                    "include_analysis": true
                },
                {
                    "id": "PM4",
                    "webid": "PM4",
                    "scale": 1,
                    "include_analysis": false
                },
                {
                    "id": "Temperature",
                    "webid": "TEMP",
                    "scale": 1,
                    "include_analysis": false
                },
                {
                    "id": "Voltage",
                    "webid": "VOLTAGE",
                    "scale": 1,
                    "include_analysis": false
                }
            ],
            "devices": [
                {

                    "id": "AQM388",
                    "webid": "388245", 
                    "location": "Manchester"
                },
                {
                    "id": "AQM389",
                    "webid": "389245",
                    "location": "London"
                },
                {
                    "id": "AQM390",
                    "webid": "390245",
                    "location": "Manchester"
                },
                {
                    "id": "AQM391",
                    "webid": "391245",
                    "location": "York"
                },
                {
                    "id": "AQM173",
                    "webid": "173245",
                    "location": "Manchester"
                },
                {
                    "id": "AQM801",
                    "webid": "801150",
                    "location": "Manchester"
                }
            ]
        },
        {
            "name": "Zephyr",
            "properties": {
                "timestamp_column": "dateTime",
                "timestamp_format": "%Y-%m-%dT%H:%M:%S%z",
                "recording_frequency_per_hour": 360,
                "auth_url": "https://api2.earthsense.co.uk/api/getToken",
                "auth_referer": "https://portal.earthsense.co.uk/login",
                "data_url": "https://data.earthsense.co.uk/dataForViewBySlotsAveraged",
                "averaging_window": "Unaveraged",
                "slot": "slotB"
            },
            "fields": [
                {
                    "id": "Temperature",
                    "webid": "tempC",
                    "scale": 1,
                    "include_analysis": false
                },
                {
                    "id": "RelHumidity",
                    "webid": "humidity",
                    "scale": 1,
                    "include_analysis": false
                },
                {
                    "id": "NO2",
                    "webid": "NO2",
                    "scale": 1,
                    "include_analysis": true
                },
                {
                    "id": "O3",
                    "webid": "O3",
                    "scale": 1,
                    "include_analysis": true
                },
                {
                    "id": "NO",
                    "webid": "NO",
                    "scale": 1,
                    "include_analysis": true
                },
                {
                    "id": "Lat",
                    "webid": "latitude",
                    "scale": 1,
                    "include_analysis": false
                },
                {
                    "id": "Lon",
                    "webid": "longitude",
                    "scale": 1,
                    "include_analysis": false
                },
                {
                    "id": "PM1",
                    "webid": "particulatePM1",
                    "scale": 1,
                    "include_analysis": true
                },
                {
                    "id": "PM2.5",
                    "webid": "particulatePM25",
                    "scale": 1,
                    "include_analysis": true
                },
                {
                    "id": "PM10",
                    "webid": "particulatePM10",
                    "scale": 1,
                    "include_analysis": true
                },
                {
                    "id": "TempAmb",
                    "webid": "ambTempC",
                    "scale": 1,
                    "include_analysis": false
                },
                {
                    "id": "RelHumAmb",
                    "webid": "ambHumidity",
                    "scale": 1,
                    "include_analysis": false
                },
                {
                    "id": "ambPressure",
                    "webid": "PressureAmb",
                    "scale": 1,
                    "include_analysis": false
                }
            ],
            "devices": [
                {
                    "id": "Zep188",
                    "webid": "188", 
                    "location": "Manchester"
                },
                {
                    "id": "Zep309",
                    "webid": "584",
                    "location": "York"
                },
                {
                    "id": "Zep344",
                    "webid": "540",
                    "location": "Manchester"
                },
                {
                    "id": "Zep716",
                    "webid": "716",
                    "location": "London"
                }
            ]
        },
        {
            "name": "QuantAQ",
            "properties": {
                "timestamp_column": "timestamp",
                "timestamp_format": "%Y-%m-%dT%H:%M:%S",
                "recording_frequency_per_hour": 60
            },
            "fields": [
                {
                    "id": "CO",
                    "webid": "co",
                    "scale": 1,
                    "include_analysis": true
                },
                {
                    "id": "CO2",
                    "webid": "co2",
                    "scale": 1,
                    "include_analysis": true
                },
                {
                    "id": "NO",
                    "webid": "no",
                    "scale": 1,
                    "include_analysis": true
                },
                {
                    "id": "NO2",
                    "webid": "no2",
                    "scale": 1,
                    "include_analysis": true
                },
                {
                    "id": "Noise",
                    "webid": "noise",
                    "scale": 1,
                    "include_analysis": false
                },
                {
                    "id": "O3",
                    "webid": "o3",
                    "scale": 1,
                    "include_analysis": true
                },
                {
                    "id": "PM1",
                    "webid": "pm1",
                    "scale": 1,
                    "include_analysis": true
                },
                {
                    "id": "PM10",
                    "webid": "pm10",
                    "scale": 1,
                    "include_analysis": true
                },
                {
                    "id": "PM2.5",
                    "webid": "pm25",
                    "scale": 1,
                    "include_analysis": true
                },
                {
                    "id": "Pressure",
                    "webid": "pressure",
                    "scale": 1,
                    "include_analysis": false
                },
                {
                    "id": "RelHumMan",
                    "webid": "rh_manifold",
                    "scale": 1,
                    "include_analysis": false
                },
                {
                    "id": "Solar",
                    "webid": "solar",
                    "scale": 1,
                    "include_analysis": false
                },
                {
                    "id": "TempBox",
                    "webid": "temp_box",
                    "scale": 1,
                    "include_analysis": false
                },
                {
                    "id": "TempMan",
                    "webid": "temp_manifold",
                    "scale": 1,
                    "include_analysis": false
                },
                {
                    "id": "WindDir",
                    "webid": "wind_dir",
                    "scale": 1,
                    "include_analysis": false
                },
                {
                    "id": "WindSpeed",
                    "webid": "wind_speed",
                    "scale": 1,
                    "include_analysis": false
                },
                {
                    "id": "Lat",
                    "webid": "lat",
                    "scale": 1,
                    "include_analysis": false
                },
                {
                    "id": "Lon",
                    "webid": "lon",
                    "scale": 1,
                    "include_analysis": false
                }
            ],
            "devices": [
                {
                    "id": "Ari086",
                    "webid": "SN000-086",
                    "location": "London"
                },
                {
                    "id": "Ari093",
                    "webid": "SN000-093",
                    "location": "York"
                },
                {
                    "id": "Ari063",
                    "webid": "SN000-063",
                    "location": "Manchester"
                },
                {
                    "id": "Ari078",
                    "webid": "SN000-078",
                    "location": "Manchester"
                },
                {
                    "id": "Ari038",
                    "webid": "SN000-038",
                    "location": "Manchester"
                },
                {
                    "id": "Ari076",
                    "webid": "SN000-076",
                    "location": "Manchester"
                },
                {
                    "id": "Ari080",
                    "webid": "SN000-080",
                    "location": "Manchester"
                },
                {
                    "id": "Ari096",
                    "webid": "SN000-096",
                    "location": "Manchester"
                }
            ]
        },
        {
            "name": "Modulair",
            "properties": {
                "timestamp_column": "timestamp",
                "timestamp_format": "%Y-%m-%dT%H:%M:%S",
                "recording_frequency_per_hour": 60
            },
            "fields": [
                {
                    "id": "PM1",
                    "webid": "pm1",
                    "scale": 1,
                    "include_analysis": true
                },
                {
                    "id": "PM10",
                    "webid": "pm10",
                    "scale": 1,
                    "include_analysis": true
                },
                {
                    "id": "PM2.5",
                    "webid": "pm25",
                    "scale": 1,
                    "include_analysis": true
                },
                {
                    "id": "Pressure",
                    "webid": "pressure",
                    "scale": 1,
                    "include_analysis": false
                },
                {
                    "id": "RelHumidity",
                    "webid": "rh",
                    "scale": 1,
                    "include_analysis": false
                },
                {
                    "id": "Temperature",
                    "webid": "temp",
                    "scale": 1,
                    "include_analysis": false
                },
                {
                    "id": "Lat",
                    "webid": "lat",
                    "scale": 1,
                    "include_analysis": false
                },
                {
                    "id": "Lon",
                    "webid": "lon",
                    "scale": 1,
                    "include_analysis": false
                }
            ],
            "devices": [
                {
                    "id": "MOD81",
                    "webid": "MOD-PM-00081",
                    "location": "Manchester"
                },
                {
                    "id": "MOD82",
                    "webid": "MOD-PM-00082",
                    "location": "Manchester"
                },
                {
                    "id": "MOD85",
                    "webid": "MOD-PM-00085",
                    "location": "Manchester"
                }
            ]
        },
        {
            "name": "AURN",
            "properties": {
                "recording_frequency_per_hour": 1,
                "timestamp_column": "timestamp",
                "timestamp_format": "%Y-%m-%d %H:%M:%S",
                "timeseries_ids": ["2380", "2383"],
                "api_url": "https://uk-air.defra.gov.uk/sos-ukair/api/v1/timeseries/getData"
            },
            "fields": [
                {
                    "id": "PM2.5",
                    "webid": "2383",
                    "scale": 1,
                    "include_analysis": true
                },
                {
                    "id": "PM10",
                    "webid": "2380",
                    "scale": 1,
                    "include_analysis": true
                }
            ],
            "devices": [
                {
                    "id": "AURNYorkFishergate",
                    "webid": "",
                    "location": "York"
                }
            ]
        },
        {
            "name": "PurpleAir",
            "properties": {
                "timestamp_column": "UTCDateTime",
                "timestamp_format": "%Y/%m/%dT%H:%M:%Sz",
                "recording_frequency_per_hour": 30
            },
            "fields": [
                {
                    "id": "Temperature_F",
                    "webid": "current_temp_f",
                    "scale": 1,
                    "include_analysis": true
                },
                {
                    "id": "RelHumidity",
                    "webid": "current_humidity",
                    "scale": 1,
                    "include_analysis": true
                },
                {
                    "id": "Dewpoint_F",
                    "webid": "current_dewpoint_f",
                    "scale": 1,
                    "include_analysis": true
                },
                {
                    "id": "pressure",
                    "webid": "pressure",
                    "scale": 1,
                    "include_analysis": true
                },
                {
                    "id": "PM1",
                    "webid": "pm1_0_atm",
                    "scale": 1,
                    "include_analysis": true
                },
                {
                    "id": "PM2.5",
                    "webid": "pm2_5_atm",
                    "scale": 1,
                    "include_analysis": true
                },
                {
                    "id": "PM10",
                    "webid": "pm10_0_atm",
                    "scale": 1,
                    "include_analysis": true
                },
                {
                    "id": "PM1_b",
                    "webid": "pm1_0_atm_b",
                    "scale": 1,
                    "include_analysis": true
                },
                {
                    "id": "PM2.5_b",
                    "webid": "pm2_5_atm_b",
                    "scale": 1,
                    "include_analysis": true
                },
                {
                    "id": "PM10_b",
                    "webid": "pm10_0_atm_b",
                    "scale": 1,
                    "include_analysis": true
                }
            ],
            "devices": [
                {
                    "id": "PA1",
                    "webid": "PA1",
                    "location": "Manchester"
                },
                {
                    "id": "PA2",
                    "webid": "PA2",
                    "location": "London"
                },
                {
                    "id": "PA3",
                    "webid": "PA3",
                    "location": "Manchester"
                },
                {
                    "id": "PA4",
                    "webid": "PA4",
                    "location": "Manchester"
                },
                {
                    "id": "PA5",
                    "webid": "PA5",
                    "location": "London"
                },
                {
                    "id": "PA6",
                    "webid": "PA6",
                    "location": "Manchester"
                },
                {
                    "id": "PA7",
                    "webid": "PA7",
                    "location": "York"
                },
                {
                    "id": "PA8",
                    "webid": "PA8",
                    "location": "York"
                },
                {
                    "id": "PA9",
                    "webid": "PA9",
                    "location": "London"
                },
                {
                    "id": "PA10",
                    "webid": "PA10",
                    "location": "York"
                }
            ]
        },
        {
<<<<<<< HEAD
            "name": "Respirer",
            "properties": {
                "timestamp_column": "dt_time",
                "timestamp_format": "%Y-%m-%d %H:%M:%S",
                "recording_frequency_per_hour": 60,
                "base_url": "http://atmos.urbansciences.in/",
                "averaging_period": "mm",
                "averaging_diff": "1",
                "time_zone": "UTC+00:00"
            },
            "fields": [
                {
                    "id": "Temperature",
                    "webid": "temp",
=======
            "name": "Bosch",
            "properties": {
                "timestamp_column": "UTC",
                "timestamp_format": "%Y-%m-%dT%H:%M:%S.%fZ",
                "recording_frequency_per_hour": 60,
                "base_url": "https://bosch-iot-insights.com/mongodb-query-service/v2",
                "project_id": "pda3808",
                "query_id_3.1": "60c3108cd6bb1c5b94a18aef",
                "query_id_3.5": "60c3108cd6bb1c5b94a18af3"
            },
            "fields": [
                {
                    "id": "NO2",
                    "webid": "NO2_1_CORR",
                    "scale":  0.5228758,
                    "include_analysis": true
                },
                {
                    "id": "O3",
                    "webid": "O3_0_CORR",
                    "scale": 0.5010773,    
                    "include_analysis": true
                },
                {
                    "id": "PM2.5",
                    "webid": "PS_0_PM2P5_CORR",    
                    "scale": 1,
                    "include_analysis": true
                },
                {
                    "id": "PM10",
                    "webid": "PS_0_PM10_CORR",
>>>>>>> ccdf78ed
                    "scale": 1,
                    "include_analysis": true
                },
                {
                    "id": "RelHumidity",
<<<<<<< HEAD
                    "webid": "rh",
=======
                    "webid": "ESP_0_RH_AVG",    
                    "scale": 1,
                    "include_analysis": true
                },
                {
                    "id": "Temperature",
                    "webid": "ESP_0_TEMP_AVG",          
>>>>>>> ccdf78ed
                    "scale": 1,
                    "include_analysis": true
                },
                {
                    "id": "Pressure",
<<<<<<< HEAD
                    "webid": "pres",
=======
                    "webid": "ES_0_PRESS",
                    "scale": 1,
                }
            ],
            "devices": [
                {
                    "id": "B1",
                    "webid": "359072065634236",
                    "location": "Manchester"
                },
                {
                    "id": "B2",
                    "webid": "359072065634871",                    
                    "location": "Manchester"
                }
            ]
        },
        {
            "name": "Oizom",
            "properties": {
                "timestamp_column": "t",
                "timestamp_format": "%Y-%m-%d %H:%M:%S",
                "recording_frequency_per_hour": 6,
                "base_url": "https://production.oizom.com",
                "average_seconds": 60
            },
            "fields": [
                {
                    "id": "CO2",
                    "webid": "g1",
                    "scale": 1,
                    "include_analysis": true
                },
                {
                    "id": "CO",
                    "webid": "g2",      
                    "scale": 1,
                    "include_analysis": true
                },
                {
                    "id": "NO2",
                    "webid": "g3",     
                    "scale": 1,
                    "include_analysis": true
                },
                {
                    "id": "NH3",
                    "webid": "g4",       
                    "scale": 1,
                    "include_analysis": true
                },
                {
                    "id": "O3",
                    "webid": "g5",      
                    "scale": 1,
                    "include_analysis": true
                },
                {
                    "id": "H2S",
                    "webid": "g6",           
                    "scale": 1,
                    "include_analysis": true
                },
                {
                    "id": "NO",
                    "webid": "g7",     
                    "scale": 1,
                    "include_analysis": true
                },
                {
                    "id": "SO2",
                    "webid": "g8",    
                    "scale": 1,
                    "include_analysis": true
                },
                {
                    "id": "O2",
                    "webid": "g9",  
                    "scale": 1,
                    "include_analysis": true
                },
                {
                    "id": "PM2.5",
                    "webid": "p1",          
                    "scale": 1,
                    "include_analysis": true
                },
                {
                    "id": "PM10",
                    "webid": "p2",      
>>>>>>> ccdf78ed
                    "scale": 1,
                    "include_analysis": true
                },
                {
                    "id": "PM1",
<<<<<<< HEAD
                    "webid": "pm1cnc",
=======
                    "webid": "p3",             
>>>>>>> ccdf78ed
                    "scale": 1,
                    "include_analysis": true
                },
                {
<<<<<<< HEAD
                    "id": "PM2.5",
                    "webid": "pm2.5cnc",
=======
                    "id": "Temperature",
                    "webid": "temp",     
                    "scale": 1,
                    "include_analysis": true
                },
                {
                    "id": "RelHumidity",
                    "webid": "hum",
                    "scale": 1,
                    "include_analysis": true
                },
                {
                    "id": "Pressure",
                    "webid": "pr",       
                    "scale": 1,
                    "include_analysis": true
                }
            ],
            "devices": [
                {
                    "id": "OZ1",
                    "webid": "YO01P0001S",
                    "location": "Manchester"
                },
                {
                    "id": "OZ2",
                    "webid": "YO01P0002S",  
                    "location": "Manchester"
                }
            ]
        },                  
        {                    
            "name": "Kunak",
            "properties": {
                "timestamp_column": "ts",
                "timestamp_format": "%Y-%m-%d %H:%M:%S",
                "recording_frequency_per_hour": 12
            },
            "fields": [
                {
                    "id": "CO",
                    "webid": "CO GCc",
                    "scale": 1,
                    "include_analysis": false
                },
                {
                    "id": "DewPoint",
                    "webid": "Dew Point",
                    "scale": 1,
                    "include_analysis": false
                },
                {
                    "id": "RelHumidity",       
                    "webid": "Humidity ext",
                    "scale": 1,
                    "include_analysis": false
                },
                {
                    "id": "NO",
                    "webid": "NO GCc",     
                    "scale": 1,
                    "include_analysis": false
                },
                {
                    "id": "NO2",
                    "webid": "NO2 GCc",      
                    "scale": 1,
                    "include_analysis": false
                },
                {
                    "id": "NOx",
                    "webid": "NOx GCc",
                    "scale": 1,
                    "include_analysis": false
                },
                {
                    "id": "O3",
                    "webid": "O3 GCc",
                    "scale": 1,
                    "include_analysis": false
                },
                {
                    "id": "PM1",
                    "webid": "PM1",
                    "scale": 1,
                    "include_analysis": false
                },
                {
                    "id": "PM2.5",
                    "webid": "PM2.5",
                    "scale": 1,
                    "include_analysis": false
                },
                {
                    "id": "PM10",
                    "webid": "PM10",
                    "scale": 1,
                    "include_analysis": false
                },
                {
                    "id": "Pressure",
                    "webid": "Pressure",
                    "scale": 1,
                    "include_analysis": false
                },
                {
                    "id": "Temperature",
                    "webid": "Temp ext",
                    "scale": 1,
                    "include_analysis": false   
                }
            ],
            "devices": [
                {
                    "id": "KA1",
                    "webid": "0321180036",
                    "location": "Manchester"
                },
                {
                    "id": "KA2",
                    "webid": "0321180037",
                    "location": "Manchester"
                },
                {
                    "id": "KA3",
                    "webid": "0321140000",    
                    "location": "Manchester"
                }
            ]
          },
          {
            "name": "Vortex",
            "properties": {
                "timestamp_column": "timestamp",
                "timestamp_format": "%Y-%m-%d %H:%M:%S",
                "recording_frequency_per_hour": 11,
                "deployment_id": "31",
                "base_url": "https://silaxair.vortexiot.com",
                "api_url": "http://silaxair.vortexiot.com/api"
            },
            "fields": [
                {
                    "id": "PM2.5",
                    "webid": "PM2.5",
>>>>>>> ccdf78ed
                    "scale": 1,
                    "include_analysis": true
                },
                {
<<<<<<< HEAD
                    "id": "PM10",
                    "webid": "pm10cnc",
=======

                    "id": "PM10",
                    "webid": "PM10",
                    "scale": 1,
                    "include_analysis": true
                },
                {
                    "id": "O3",
                    "webid": "O3",
                    "scale": 0.5010773,
                    "include_analysis": true
                },
                {
                    "id": "NO2",
                    "webid": "NO2",
                    "scale": 0.5228758,
                    "include_analysis": true
                }
            ],
            "devices": [
                {
                    "id": "VO2",
                    "webid": "MAN_AQM_02",
                    "location": "Manchester"
                },
                {
                    "id": "VO3",
                    "webid": "MAN_AQM_03",
                    "location": "Manchester"
                },
                {
                    "id": "VO4",
                    "webid": "MAN_AQM_04",         
                    "location": "Manchester"
                }
            ]
        },                  
        {
            "name": "Clarity",
            "properties": {
                "timestamp_column": "timestamp",
                "timestamp_format": "%Y-%m-%dT%H:%M:%S.%fZ",
                "recording_frequency_per_hour": 23,
                "base_url": "https://clarity-data-api.clarity.io/v1",
                "limit": 20000,
                "skip": 0
            },
            "fields": [
                {
                    "id": "NO2",
                    "webid": "no2Conc",
>>>>>>> ccdf78ed
                    "scale": 1,
                    "include_analysis": true
                },
                {
<<<<<<< HEAD
                    "id": "AQI",
                    "webid": "aqi",
                    "scale": 1,
                    "include_analysis": true
=======
                    "id": "PM2.5",
                    "webid": "pm2_5ConcMass",
                    "scale": 1,
                    "include_analysis": true
                },
                {
                    "id": "PM1",
                    "webid": "pm1ConcMass",
                    "scale": 1,
                    "include_analysis": true
                },
                {

                    "id": "PM10",
                    "webid": "pm10ConcMass",
                    "scale": 1,
                    "include_analysis": true
                },
                {
                    "id": "Temperature",
                    "webid": "temperature",
                    "scale": 1,
                    "include_analysis": false
                },
                {
                    "id": "RelHumidity",
                    "webid": "relHumid",
                    "scale": 1,
                    "include_analysis": false
>>>>>>> ccdf78ed
                }
            ],
            "devices": [
                {
<<<<<<< HEAD
                    "id": "RESP1",
                    "webid": "E098060E73E3",
                    "location": "Manchester"
                },
                {
                    "id": "RESP2",
                    "webid": "E098060F044A",
=======
                    "id": "CLADB",
                    "webid": "ADBJW6TG",
                    "location": "Manchester"
                },
                {
                    "id": "CLA50",
                    "webid": "A50LXXPZ",
                    "location": "Manchester"
                },
                {
                    "id": "CLACG",
                    "webid": "ACG0QLMP",
                    "id": "SCS532",
                    "webid": "1",
                    "location": "Manchester"
                }
            ]
            "name": "SouthCoastScience",
            "properties": {
                "timestamp_column": "timestamp",
                "timestamp_format": "%Y-%m-%dT%H:%M:%SZ",
                "recording_frequency_per_hour": 60,
                "base_url": "https://aws.southcoastscience.com/topicMessages",
                "topic_prefix": "south-coast-science-test/york/loc",
                "averaging_checkpoint": "**:/1:00"
            },
            "fields": [
                {
                    "id": "AirPressure",
                    "webid": "bar_pA",
                    "scale": 1,
                    "include_analysis": false
                },
                {
                    "id": "Temperature",
                    "webid": "tmp",
                    "scale": 1,
                    "include_analysis": false
                },
                {
                    "id": "RelHumidity",
                    "webid": "hmd",
                    "scale": 1,
                    "include_analysis": false
                },
                {
                    "id": "CO2",
                    "webid": "CO2_cnc",
                    "scale": 1,
                    "include_analysis": true
                },
                {
                    "id": "NO2",
                    "webid": "NO2_cnc",
                    "scale": 1,
                    "include_analysis": true
                },
                {
                    "id": "Ox",
                    "webid": "Ox_cnc",
                    "scale": 1,
                    "include_analysis": true
                },
                {
                    "id": "NO",
                    "webid": "NO_cnc",
                    "scale": 1,
                    "include_analysis": true
                },
                {
                    "id": "NO2_exg",
                    "webid": "exg_vB20_NO2_cnc",
                    "scale": 1,
                    "include_analysis": true
                },
                {
                    "id": "PM1",
                    "webid": "pm1",
                    "scale": 1,
                    "include_analysis": true
                },
                {
                    "id": "PM2.5",
                    "webid": "pm2p5",
                    "scale": 1,
                    "include_analysis": true
                },
                {

                    "id": "PM10",
                    "webid": "pm10",
                    "scale": 1,
                    "include_analysis": true
                },
                {
                    "id": "PM10_exg",
                    "webid": "exg_rn20_pm10",
                    "scale": 1,
                    "include_analysis": true
                },
                {
                    "id": "PM1_exg",
                    "webid": "exg_rn20_pm1",
                    "scale": 1,
                    "include_analysis": true
                },
                {
                    "id": "PM2.5_exg",
                    "webid": "exg_rn20_pm2p5",
                    "scale": 1,
                    "include_analysis": true
                }
            ],
            "devices": [
                {

                    "id": "SCS533",
                    "webid": "2",
>>>>>>> ccdf78ed
                    "location": "Manchester"
                }
            ]
        }
    ]
}<|MERGE_RESOLUTION|>--- conflicted
+++ resolved
@@ -737,7 +737,6 @@
             ]
         },
         {
-<<<<<<< HEAD
             "name": "Respirer",
             "properties": {
                 "timestamp_column": "dt_time",
@@ -752,7 +751,60 @@
                 {
                     "id": "Temperature",
                     "webid": "temp",
-=======
+                    "scale": 1,
+                    "include_analysis": true
+                },
+                {
+                    "id": "RelHumidity",
+                    "webid": "rh",      
+                    "scale": 1,
+                    "include_analysis": true
+                },
+                {
+                    "id": "Pressure",
+                    "webid": "pres", 
+                    "scale": 1,
+                    "include_analysis": true
+                },
+                {
+                    "id": "PM1",
+                    "webid": "pm1cnc",  
+                    "scale": 1,
+                    "include_analysis": true
+                },
+                {
+                    "id": "PM2.5",
+                    "webid": "pm2.5cnc",  
+                    "scale": 1,
+                    "include_analysis": true
+                },
+                {
+                    "id": "PM10",
+                    "webid": "pm10cnc",      
+                    "scale": 1,
+                    "include_analysis": true
+                },
+                {
+                    "id": "AQI",
+                    "webid": "aqi",
+                    "scale": 1,
+                    "include_analysis": true    
+                }
+            ],
+            "devices": [
+                {
+                    "id": "RESP1",
+                    "webid": "E098060E73E3",
+                    "location": "Manchester"
+                },
+                {
+                    "id": "RESP2",
+                    "webid": "E098060F044A",                  
+                    "location": "Manchester"
+                }
+            ]
+        },
+        {
             "name": "Bosch",
             "properties": {
                 "timestamp_column": "UTC",
@@ -785,15 +837,11 @@
                 {
                     "id": "PM10",
                     "webid": "PS_0_PM10_CORR",
->>>>>>> ccdf78ed
                     "scale": 1,
                     "include_analysis": true
                 },
                 {
                     "id": "RelHumidity",
-<<<<<<< HEAD
-                    "webid": "rh",
-=======
                     "webid": "ESP_0_RH_AVG",    
                     "scale": 1,
                     "include_analysis": true
@@ -801,15 +849,11 @@
                 {
                     "id": "Temperature",
                     "webid": "ESP_0_TEMP_AVG",          
->>>>>>> ccdf78ed
                     "scale": 1,
                     "include_analysis": true
                 },
                 {
                     "id": "Pressure",
-<<<<<<< HEAD
-                    "webid": "pres",
-=======
                     "webid": "ES_0_PRESS",
                     "scale": 1,
                 }
@@ -900,25 +944,16 @@
                 {
                     "id": "PM10",
                     "webid": "p2",      
->>>>>>> ccdf78ed
                     "scale": 1,
                     "include_analysis": true
                 },
                 {
                     "id": "PM1",
-<<<<<<< HEAD
-                    "webid": "pm1cnc",
-=======
                     "webid": "p3",             
->>>>>>> ccdf78ed
-                    "scale": 1,
-                    "include_analysis": true
-                },
-                {
-<<<<<<< HEAD
-                    "id": "PM2.5",
-                    "webid": "pm2.5cnc",
-=======
+                    "scale": 1,
+                    "include_analysis": true
+                },
+                {
                     "id": "Temperature",
                     "webid": "temp",     
                     "scale": 1,
@@ -1063,16 +1098,10 @@
                 {
                     "id": "PM2.5",
                     "webid": "PM2.5",
->>>>>>> ccdf78ed
-                    "scale": 1,
-                    "include_analysis": true
-                },
-                {
-<<<<<<< HEAD
-                    "id": "PM10",
-                    "webid": "pm10cnc",
-=======
-
+                    "scale": 1,
+                    "include_analysis": true
+                },
+                {
                     "id": "PM10",
                     "webid": "PM10",
                     "scale": 1,
@@ -1123,17 +1152,10 @@
                 {
                     "id": "NO2",
                     "webid": "no2Conc",
->>>>>>> ccdf78ed
-                    "scale": 1,
-                    "include_analysis": true
-                },
-                {
-<<<<<<< HEAD
-                    "id": "AQI",
-                    "webid": "aqi",
-                    "scale": 1,
-                    "include_analysis": true
-=======
+                    "scale": 1,
+                    "include_analysis": true
+                },
+                {
                     "id": "PM2.5",
                     "webid": "pm2_5ConcMass",
                     "scale": 1,
@@ -1163,20 +1185,10 @@
                     "webid": "relHumid",
                     "scale": 1,
                     "include_analysis": false
->>>>>>> ccdf78ed
                 }
             ],
             "devices": [
                 {
-<<<<<<< HEAD
-                    "id": "RESP1",
-                    "webid": "E098060E73E3",
-                    "location": "Manchester"
-                },
-                {
-                    "id": "RESP2",
-                    "webid": "E098060F044A",
-=======
                     "id": "CLADB",
                     "webid": "ADBJW6TG",
                     "location": "Manchester"
@@ -1295,7 +1307,6 @@
 
                     "id": "SCS533",
                     "webid": "2",
->>>>>>> ccdf78ed
                     "location": "Manchester"
                 }
             ]
