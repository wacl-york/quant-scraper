--- conflicted
+++ resolved
@@ -662,7 +662,6 @@
             ]
         },
         {
-<<<<<<< HEAD
             "name": "Vortex",
             "properties": {
                 "timestamp_column": "timestamp",
@@ -676,7 +675,47 @@
                 {
                     "id": "PM2.5",
                     "webid": "PM2.5",
-=======
+                    "scale": 1,
+                    "include_analysis": true
+                },
+                {
+                    "id": "PM10",
+                    "webid": "PM10",
+                    "scale": 1,
+                    "include_analysis": true
+                },
+                {
+                    "id": "O3",
+                    "webid": "O3",
+                    "scale": 0.5010773,
+                    "include_analysis": true
+                },
+                {
+                    "id": "NO2",
+                    "webid": "NO2",
+                    "scale": 0.5228758,
+                    "include_analysis": true
+                }
+            ],
+            "devices": [
+                {
+                    "id": "VO2",
+                    "webid": "MAN_AQM_02",
+                    "location": "Manchester"
+                },
+                {
+                    "id": "VO3",
+                    "webid": "MAN_AQM_03",
+                    "location": "Manchester"
+                },
+                {
+                    "id": "VO4",
+                    "webid": "MAN_AQM_04",         
+                    "location": "Manchester"
+                }
+            ]
+        },                  
+        {
             "name": "Clarity",
             "properties": {
                 "timestamp_column": "timestamp",
@@ -690,34 +729,16 @@
                 {
                     "id": "NO2",
                     "webid": "no2Conc",
->>>>>>> d5b17d77
-                    "scale": 1,
-                    "include_analysis": true
-                },
-                {
-<<<<<<< HEAD
-                    "id": "PM10",
-                    "webid": "PM10",
-=======
+                    "scale": 1,
+                    "include_analysis": true
+                },
+                {
                     "id": "PM2.5",
                     "webid": "pm2_5ConcMass",
->>>>>>> d5b17d77
-                    "scale": 1,
-                    "include_analysis": true
-                },
-                {
-<<<<<<< HEAD
-                    "id": "O3",
-                    "webid": "O3",
-                    "scale": 0.5010773,
-                    "include_analysis": true
-                },
-                {
-                    "id": "NO2",
-                    "webid": "NO2",
-                    "scale": 0.5228758,
-                    "include_analysis": true
-=======
+                    "scale": 1,
+                    "include_analysis": true
+                },
+                {
                     "id": "PM1",
                     "webid": "pm1ConcMass",
                     "scale": 1,
@@ -740,25 +761,10 @@
                     "webid": "relHumid",
                     "scale": 1,
                     "include_analysis": false
->>>>>>> d5b17d77
                 }
             ],
             "devices": [
                 {
-<<<<<<< HEAD
-                    "id": "VO2",
-                    "webid": "MAN_AQM_02",
-                    "location": "Manchester"
-                },
-                {
-                    "id": "VO3",
-                    "webid": "MAN_AQM_03",
-                    "location": "Manchester"
-                },
-                {
-                    "id": "VO4",
-                    "webid": "MAN_AQM_04",
-=======
                     "id": "CLADB",
                     "webid": "ADBJW6TG",
                     "location": "Manchester"
@@ -875,7 +881,6 @@
                 {
                     "id": "SCS533",
                     "webid": "2",
->>>>>>> d5b17d77
                     "location": "Manchester"
                 }
             ]
